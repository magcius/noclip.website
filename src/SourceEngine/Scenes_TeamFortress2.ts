--- conflicted
+++ resolved
@@ -15,19 +15,13 @@
         const filesystem = await context.dataShare.ensureObject(`${pathBase}/SourceFileSystem`, async () => {
             const filesystem = new SourceFileSystem(context.dataFetcher);
             // According to gameinfo.txt, it first mounts TF2 and then HL2.
-<<<<<<< HEAD
-            filesystem.createVPKMount(`${pathBase}/tf2_textures`);
-            filesystem.createVPKMount(`${pathBase}/tf2_misc`);
-            filesystem.createVPKMount(`${pathBase2}/hl2_textures`);
-            filesystem.createVPKMount(`${pathBase2}/hl2_misc`);
-=======
+
             await Promise.all([
                 filesystem.createVPKMount(`${pathBase}/tf/tf2_textures`),
                 filesystem.createVPKMount(`${pathBase}/tf/tf2_misc`),
                 filesystem.createVPKMount(`${pathBase}/hl2/hl2_textures`),
                 filesystem.createVPKMount(`${pathBase}/hl2/hl2_misc`),
             ]);
->>>>>>> 8c1c6d4f
             return filesystem;
         });
 
@@ -44,17 +38,11 @@
 
         const filesystem = await context.dataShare.ensureObject(`${pathBase2}/SourceFileSystem`, async () => {
             const filesystem = new SourceFileSystem(context.dataFetcher);
-<<<<<<< HEAD
-            await filesystem.createVPKMount(`${pathBase}/garrysmod`);
-            await filesystem.createVPKMount(`${pathBase2}/hl2/hl2_textures`);
-            await filesystem.createVPKMount(`${pathBase2}/hl2/hl2_misc`);
-=======
             await Promise.all([
                 filesystem.createVPKMount(`${pathBase2}/garrysmod`),
                 filesystem.createVPKMount(`${pathBase}/hl2/hl2_textures`),
                 filesystem.createVPKMount(`${pathBase}/hl2/hl2_misc`),
             ]);
->>>>>>> 8c1c6d4f
             return filesystem;
         });
 
@@ -79,12 +67,9 @@
     "Control Point (Symmetric)",
     new TeamFortress2SceneDesc('cp_5gorge'),
     new TeamFortress2SceneDesc('cp_badlands'),
-<<<<<<< HEAD
     new TeamFortress2SceneDesc('cp_coldfront'),
     new TeamFortress2SceneDesc('cp_fastlane'),
-=======
     new TeamFortress2SceneDesc('cp_cloak'),
->>>>>>> 8c1c6d4f
     new TeamFortress2SceneDesc('cp_foundry'),
     new TeamFortress2SceneDesc('cp_freight_final1'),
     new TeamFortress2SceneDesc('cp_granary'),
@@ -203,7 +188,6 @@
     new TeamFortress2SceneDesc('tr_target'),
     "Miscellaneous",
     new TeamFortress2SceneDesc('background01'),
-    //new TeamFortress2SceneDesc('cp_cloak'), //CRASHES!
     new TeamFortress2SceneDesc('itemtest'),
     "Garry's Mod",
     new GarrysModSceneDesc('gm_construct'),
