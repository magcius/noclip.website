--- conflicted
+++ resolved
@@ -1742,16 +1742,11 @@
 
     private studioDataBtn: HTMLInputElement;
     private studioSaveLoadControls: HTMLElement;
-<<<<<<< HEAD
     private newAnimationBtn: HTMLInputElement;
     private loadAnimationBtn: HTMLInputElement;
     private saveAnimationBtn: HTMLInputElement;
     private importAnimationBtn: HTMLInputElement;
     private exportAnimationBtn: HTMLInputElement;
-=======
-    private loadAnimationBtn: HTMLInputElement;
-    private saveAnimationBtn: HTMLInputElement;
->>>>>>> 27fd912d
 
     private studioControlsContainer: HTMLElement;
 
@@ -1760,10 +1755,7 @@
 
     private editKeyframePositionBtn: HTMLElement;
     private editingKeyframePosition: boolean = false;
-<<<<<<< HEAD
     private persistHelpText: boolean = false;
-=======
->>>>>>> 27fd912d
 
     private keyframeControls: HTMLElement;
     private selectedKeyframe: Keyframe;
@@ -1929,7 +1921,6 @@
         </style>
         `);
         this.studioPanelContents.insertAdjacentHTML('afterbegin', `
-<<<<<<< HEAD
         <button type="button" id="studioDataBtn" class="SettingsButton" style="width: 40%; display: block; margin: 0 auto 0.25rem;">📁</button>
         <div id="studioSaveLoadControls" style="width:85%; margin: auto;" hidden>
             <div style="display: grid;grid-template-columns: 1fr 1fr 1fr; gap: 0.25rem 1rem;">
@@ -1939,15 +1930,6 @@
                 <div></div>
                 <button type="button" id="importAnimationBtn" class="SettingsButton">Import</button>
                 <button type="button" id="exportAnimationBtn" class="SettingsButton">Export</button>
-=======
-        <div style="width: 40%;margin: auto;">
-            <button type="button" id="studioDataBtn" class="SettingsButton">📁</button>
-            <div id="studioSaveLoadControls" hidden>
-                <div style="display: grid;grid-template-columns: 1fr 1fr;gap: 1rem;">
-                    <button type="button" id="loadAnimationBtn" class="SettingsButton">Load</button>
-                    <button type="button" id="saveAnimationBtn" class="SettingsButton">Save</button>
-                </div>
->>>>>>> 27fd912d
             </div>
         </div>
         <div id="studioHelpText"></div>
@@ -2016,7 +1998,6 @@
 
         this.studioDataBtn = this.contents.querySelector('#studioDataBtn') as HTMLInputElement;
         this.studioDataBtn.dataset.helpText = 'Save the current animation, or load a previously-saved animation.';
-<<<<<<< HEAD
 
         this.studioSaveLoadControls = this.contents.querySelector('#studioSaveLoadControls') as HTMLElement;
 
@@ -2035,14 +2016,6 @@
         this.exportAnimationBtn = this.contents.querySelector('#exportAnimationBtn') as HTMLInputElement;
         this.exportAnimationBtn.dataset.helpText = 'Save the current animation as a JSON file.';
 
-=======
-        this.studioSaveLoadControls = this.contents.querySelector('#studioSaveLoadControls') as HTMLElement;
-        this.loadAnimationBtn = this.contents.querySelector('#loadAnimationBtn') as HTMLInputElement;
-        this.loadAnimationBtn.dataset.helpText = 'Load the previously-saved animation for this map. Overwrites the current keyframes!';
-        this.saveAnimationBtn = this.contents.querySelector('#saveAnimationBtn') as HTMLInputElement;
-        this.saveAnimationBtn.dataset.helpText = 'Save the current animation for this map to your browser\'s local storage.';
-
->>>>>>> 27fd912d
         this.studioControlsContainer = this.contents.querySelector('#studioControlsContainer') as HTMLElement;
         this.keyframeList = this.contents.querySelector('#keyframeList') as HTMLElement;
 
@@ -2097,30 +2070,12 @@
 
         this.animationManager = new CameraAnimationManager(this.keyframeList, this.studioControlsContainer);
 
-<<<<<<< HEAD
         this.studioDataBtn.onclick = () => this.studioSaveLoadControls.toggleAttribute('hidden');
         this.newAnimationBtn.onclick = () => this.newAnimation();
         this.loadAnimationBtn.onclick = () => this.loadAnimation();
         this.saveAnimationBtn.onclick = () => this.saveAnimation();
         this.exportAnimationBtn.onclick = () => this.exportAnimation();
         this.importAnimationBtn.onclick = () => this.importAnimation();
-=======
-        this.studioDataBtn.onclick = () => {
-            this.studioSaveLoadControls.toggleAttribute('hidden');
-        }
-        this.loadAnimationBtn.onclick = () => {
-            const jsonAnim = window.localStorage.getItem('studio-animation-' + GlobalSaveManager.getCurrentSceneDescId());
-            if (jsonAnim) {
-                this.keyframeList.innerText = '';
-                const animation: Keyframe[] = JSON.parse(jsonAnim);
-                this.animationManager.loadAnimation(animation);
-            }
-        }
-        this.saveAnimationBtn.onclick = () => {
-            const jsonAnim: string = this.animationManager.serializeAnimation();
-            window.localStorage.setItem('studio-animation-' + GlobalSaveManager.getCurrentSceneDescId(), jsonAnim);
-        }
->>>>>>> 27fd912d
 
         this.keyframeList.dataset.helpText = 'Click on a keyframe to jump to its end position.';
         // Event fired when start position for an animation is first set.
@@ -2464,16 +2419,11 @@
     }
 
     private displayHelpText(elem: HTMLElement) {
-<<<<<<< HEAD
         if (!this.editingKeyframePosition && !this.persistHelpText)
-=======
-        if (!this.editingKeyframePosition)
->>>>>>> 27fd912d
             this.studioHelpText.innerText = elem.dataset.helpText ? elem.dataset.helpText : this.studioHelpText.dataset.default as string;
     }
 
     private resetHelpText() {
-<<<<<<< HEAD
         if (!this.editingKeyframePosition && !this.persistHelpText)
             this.studioHelpText.innerText = this.studioHelpText.dataset.default as string;
     }
@@ -2489,10 +2439,6 @@
             this.persistHelpText = false;
             this.resetHelpText();
         }, 5000);
-=======
-        if (!this.editingKeyframePosition)
-            this.studioHelpText.innerText = this.studioHelpText.dataset.default as string;
->>>>>>> 27fd912d
     }
 
     private handleNewKeyframeEvent(e: CustomEvent) {
