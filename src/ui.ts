
// New UI system

import * as Viewer from './viewer';
import { assertExists, assert } from './util';
import { CameraControllerClass, OrbitCameraController, FPSCameraController, OrthoCameraController } from './Camera';
import { Color, colorToCSS } from './Color';
import { GITHUB_REVISION_URL, GITHUB_URL, GIT_SHORT_REVISION, IS_DEVELOPMENT } from './BuildVersion';
import { SaveManager, GlobalSaveManager } from "./SaveManager";
import { RenderStatistics } from './RenderStatistics';
import { GlobalGrabManager } from './GrabManager';
import { clamp } from './MathHelpers';

// @ts-ignore
import logoURL from './assets/logo.png';
import { DebugFloaterHolder } from './DebugFloaters';
<<<<<<< HEAD
import { InterpolationType, Keyframe, CameraAnimationManager } from './CameraAnimationManager';
=======
import { DraggingMode } from './InputManager';
>>>>>>> c09a72a8

export const HIGHLIGHT_COLOR = 'rgb(210, 30, 30)';
export const COOL_BLUE_COLOR = 'rgb(20, 105, 215)';
export const PANEL_BG_COLOR = '#411';

export function createDOMFromString(s: string): DocumentFragment {
    return document.createRange().createContextualFragment(s);
}

const enum FontelloIcon {
    share = '\ue800',
    resize_full = '\ue801',
    pause = '\ue802',
    resize_small = '\ue803',
    play = '\ue804',
    fast_backward = '\ue805',
};

function setFontelloIcon(elem: HTMLElement, icon: FontelloIcon): void {
    elem.style.fontFamily = 'fontello';
    elem.textContent = icon;
}

const OPEN_ICON = `<svg xmlns="http://www.w3.org/2000/svg" viewBox="0 2 92 92" height="20" fill="white"><path d="M84.3765045,45.2316481 L77.2336539,75.2316205 L77.2336539,75.2316205 C77.1263996,75.6820886 76.7239081,76 76.2608477,76 L17.8061496,76 C17.2538649,76 16.8061496,75.5522847 16.8061496,75 C16.8061496,74.9118841 16.817796,74.8241548 16.8407862,74.739091 L24.7487983,45.4794461 C24.9845522,44.607157 25.7758952,44.0012839 26.6794815,44.0012642 L83.4036764,44.0000276 L83.4036764,44.0000276 C83.9559612,44.0000156 84.4036862,44.4477211 84.4036982,45.0000058 C84.4036999,45.0780163 84.3945733,45.155759 84.3765045,45.2316481 L84.3765045,45.2316481 Z M15,24 L26.8277004,24 L26.8277004,24 C27.0616369,24 27.2881698,24.0820162 27.4678848,24.2317787 L31.799078,27.8411064 L31.799078,27.8411064 C32.697653,28.5899189 33.8303175,29 35,29 L75,29 C75.5522847,29 76,29.4477153 76,30 L76,38 L76,38 C76,38.5522847 75.5522847,39 75,39 L25.3280454,39 L25.3280454,39 C23.0690391,39 21.0906235,40.5146929 20.5012284,42.6954549 L14.7844016,63.8477139 L14.7844016,63.8477139 C14.7267632,64.0609761 14.5071549,64.1871341 14.2938927,64.1294957 C14.1194254,64.0823423 13.9982484,63.9240598 13.9982563,63.7433327 L13.9999561,25 L14,25 C14.0000242,24.4477324 14.4477324,24.0000439 15,24.0000439 L15,24 Z"/></svg>`;
const SEARCH_ICON = `<svg xmlns="http://www.w3.org/2000/svg" viewBox="0 0 21 26.25" height="20" fill="white"><path d="M8.6953,14.3916 C5.5543,14.3916 3.0003,11.8356 3.0003,8.6956 C3.0003,5.5546 5.5543,2.9996 8.6953,2.9996 C11.8363,2.9996 14.3913,5.5546 14.3913,8.6956 C14.3913,11.8356 11.8363,14.3916 8.6953,14.3916 L8.6953,14.3916 Z M15.8423,13.7216 L15.6073,13.9566 C16.7213,12.4956 17.3913,10.6756 17.3913,8.6956 C17.3913,3.8936 13.4983,-0.0004 8.6953,-0.0004 C3.8933,-0.0004 0.0003,3.8936 0.0003,8.6956 C0.0003,13.4976 3.8933,17.3916 8.6953,17.3916 C10.6753,17.3916 12.4953,16.7216 13.9573,15.6076 L13.7213,15.8426 L18.3343,20.4546 L20.4553,18.3336 L15.8423,13.7216 Z"/></svg>`;
const TEXTURES_ICON = `<svg xmlns="http://www.w3.org/2000/svg" viewBox="0 0 512 512" height="20" fill="white"><path d="M143.5,143.5v300h300v-300H143.5z M274.8,237.2c10.3,0,18.7,8.4,18.7,18.9c0,10.3-8.4,18.7-18.7,18.7   c-10.3,0-18.7-8.4-18.7-18.7C256,245.6,264.4,237.2,274.8,237.2z M406,406H181v-56.2l56.2-56.1l37.5,37.3l75-74.8l56.2,56.1V406z"/><polygon points="387.2,68.6 68.5,68.6 68.5,368.5 106,368.5 106,106 387.2,106"/></svg>`;
const FRUSTUM_ICON = `<svg xmlns="http://www.w3.org/2000/svg" viewBox="0 0 100 100" height="20" fill="white"><polygon points="48.2573,19.8589 33.8981,15.0724 5,67.8384 48.2573,90.3684" /><polygon points="51.5652,19.8738 51.5652,90.3734 95,67.8392 65.9366,15.2701" /><polygon points="61.3189,13.2756 49.9911,9.6265 38.5411,13.1331 49.9213,16.9268" /></svg>`;
const STATISTICS_ICON = `<svg xmlns="http://www.w3.org/2000/svg" viewBox="5 0 55 60" height="16" fill="white"><g><polygon points="6.9,11.5 6.9,56 55.4,56 55.4,53 9.9,53 9.9,11.5"/><path d="M52.7,15.8c-2.7,0-4.9,2.2-4.9,4.9c0,1,0.3,1.8,0.8,2.6l-5,6.8c-0.4-0.1-0.9-0.2-1.3-0.2c-1.5,0-2.9,0.7-3.8,1.8l-5.6-2.8   c0-0.2,0.1-0.5,0.1-0.8c0-2.7-2.2-4.9-4.9-4.9s-4.9,2.2-4.9,4.9c0,1.1,0.3,2,0.9,2.8l-3.9,5.1c-0.5-0.2-1.1-0.3-1.7-0.3   c-2.7,0-4.9,2.2-4.9,4.9s2.2,4.9,4.9,4.9s4.9-2.2,4.9-4.9c0-1-0.3-2-0.8-2.7l4-5.2c0.5,0.2,1.1,0.3,1.6,0.3c1.4,0,2.6-0.6,3.5-1.5   l5.8,2.9c0,0.1,0,0.2,0,0.3c0,2.7,2.2,4.9,4.9,4.9c2.7,0,4.9-2.2,4.9-4.9c0-1.2-0.4-2.2-1.1-3.1l4.8-6.5c0.6,0.2,1.2,0.4,1.9,0.4   c2.7,0,4.9-2.2,4.9-4.9S55.4,15.8,52.7,15.8z"/></g></svg>`;
const ABOUT_ICON = `<svg xmlns="http://www.w3.org/2000/svg" viewBox="0 0 100 100" height="16" fill="white"><path d="M50,1.1C23,1.1,1.1,23,1.1,50S23,98.9,50,98.9C77,98.9,98.9,77,98.9,50S77,1.1,50,1.1z M55.3,77.7c0,1.7-1.4,3.1-3.1,3.1  h-7.9c-1.7,0-3.1-1.4-3.1-3.1v-5.1c0-1.7,1.4-3.1,3.1-3.1h7.9c1.7,0,3.1,1.4,3.1,3.1V77.7z M67.8,47.3c-2.1,2.9-4.7,5.2-7.9,6.9  c-1.8,1.2-3,2.4-3.6,3.8c-0.4,0.9-0.7,2.1-0.9,3.5c-0.1,1.1-1.1,1.9-2.2,1.9h-9.7c-1.3,0-2.3-1.1-2.2-2.3c0.2-2.7,0.9-4.8,2-6.4  c1.4-1.9,3.9-4.2,7.5-6.7c1.9-1.2,3.3-2.6,4.4-4.3c1.1-1.7,1.6-3.7,1.6-6c0-2.3-0.6-4.2-1.9-5.6c-1.3-1.4-3-2.1-5.3-2.1  c-1.9,0-3.4,0.6-4.7,1.7c-0.8,0.7-1.3,1.6-1.6,2.8c-0.4,1.4-1.7,2.3-3.2,2.3l-9-0.2c-1.1,0-2-1-1.9-2.1c0.3-4.8,2.2-8.4,5.5-11  c3.8-2.9,8.7-4.4,14.9-4.4c6.6,0,11.8,1.7,15.6,5c3.8,3.3,5.7,7.8,5.7,13.5C70.9,41.2,69.8,44.4,67.8,47.3z"/></svg>`;
const CLAPBOARD_ICON = `<svg xmlns="http://www.w3.org/2000/svg" viewBox="0 0 64 64" height="20" fill="white"><path d="M61,22H14.51l3.41-.72h0l7.74-1.64,2-.43h0l6.85-1.46h0l1.17-.25,8.61-1.83h0l.78-.17,9-1.91h0l.4-.08L60,12.33a1,1,0,0,0,.77-1.19L59.3,4.3a1,1,0,0,0-1.19-.77l-19,4-1.56.33h0L28.91,9.74,27.79,10h0l-9.11,1.94-.67.14h0L3.34,15.17a1,1,0,0,0-.77,1.19L4,23.11V60a1,1,0,0,0,1,1H61a1,1,0,0,0,1-1V23A1,1,0,0,0,61,22ZM57,5.8l.65.6.89,4.19-1.45.31L52.6,6.75ZM47.27,7.88,51.8,12,47.36,13,42.82,8.83ZM37.48,10,42,14.11l-4.44.94L33,10.91ZM27.7,12l4.53,4.15-4.44.94L23.26,13Zm-9.78,2.08,4.53,4.15L18,19.21l-4.53-4.15ZM19.49,29H14.94l3.57-5h4.54Zm9-5h4.54l-3.57,5H24.94ZM39,45.88l-11,6A1,1,0,0,1,26.5,51V39A1,1,0,0,1,28,38.12l11,6a1,1,0,0,1,0,1.76ZM39.49,29H34.94l3.57-5h4.54Zm10,0H44.94l3.57-5h4.54ZM60,29H54.94l3.57-5H60Z"/></svg>`;

// Custom icons used by game-specific panels.
export const LAYER_ICON = `<svg xmlns="http://www.w3.org/2000/svg" viewBox="0 0 16 16" height="20" fill="white"><g transform="translate(0,-1036.3622)"><path d="m 8,1039.2486 -0.21875,0.125 -4.90625,2.4375 5.125,2.5625 5.125,-2.5625 L 8,1039.2486 z m -3,4.5625 -2.125,0.9688 5.125,2.5625 5.125,-2.5625 -2.09375,-0.9688 -3.03125,1.5 -1,-0.5 -0.90625,-0.4375 L 5,1043.8111 z m 0,3 -2.125,0.9688 5.125,2.5625 5.125,-2.5625 -2.09375,-0.9688 -3.03125,1.5 -1,-0.5 -0.90625,-0.4375 L 5,1046.8111 z"/></g></svg>`;
export const TIME_OF_DAY_ICON = `<svg xmlns="http://www.w3.org/2000/svg" viewBox="0 0 100 100" height="20" fill="white"><path d="M50,93.4C74,93.4,93.4,74,93.4,50C93.4,26,74,6.6,50,6.6C26,6.6,6.6,26,6.6,50C6.6,74,26,93.4,50,93.4z M37.6,22.8  c-0.6,2.4-0.9,5-0.9,7.6c0,18.2,14.7,32.9,32.9,32.9c2.6,0,5.1-0.3,7.6-0.9c-4.7,10.3-15.1,17.4-27.1,17.4  c-16.5,0-29.9-13.4-29.9-29.9C20.3,37.9,27.4,27.5,37.6,22.8z"/></svg>`;
export const RENDER_HACKS_ICON = `<svg xmlns="http://www.w3.org/2000/svg" viewBox="0 0 110 105" height="20" fill="white"><path d="M95,5v60H65c0-16.6-13.4-30-30-30V5H95z"/><path d="M65,65c0,16.6-13.4,30-30,30C18.4,95,5,81.6,5,65c0-16.6,13.4-30,30-30v30H65z"/></svg>`;
export const SAND_CLOCK_ICON = '<svg xmlns="http://www.w3.org/2000/svg" viewBox="0 0 100 100" height="20" fill="white"><g><path d="M79.3,83.3h-6.2H24.9h-6.2c-1.7,0-3,1.3-3,3s1.3,3,3,3h60.6c1.7,0,3-1.3,3-3S81,83.3,79.3,83.3z"/><path d="M18.7,14.7h6.2h48.2h6.2c1.7,0,3-1.3,3-3s-1.3-3-3-3H18.7c-1.7,0-3,1.3-3,3S17,14.7,18.7,14.7z"/><path d="M73.1,66c0-0.9-0.4-1.8-1.1-2.4L52.8,48.5L72,33.4c0.7-0.6,1.1-1.4,1.1-2.4V20.7H24.9V31c0,0.9,0.4,1.8,1.1,2.4l19.1,15.1   L26,63.6c-0.7,0.6-1.1,1.4-1.1,2.4v11.3h48.2V66z"/></g></svg>';
export const VR_ICON = `<svg xmlns="http://www.w3.org/2000/svg" viewBox="0 0 32 32" height="20" fill="white"><g><path d="M29,8H3A1,1,0,0,0,2,9V23a1,1,0,0,0,1,1H13a1,1,0,0,0,1-.83l.66-4A1.36,1.36,0,0,1,16,18a1.38,1.38,0,0,1,1.36,1.26L18,23.17A1,1,0,0,0,19,24H29a1,1,0,0,0,1-1V9A1,1,0,0,0,29,8ZM8.5,19A3.5,3.5,0,1,1,12,15.5,3.5,3.5,0,0,1,8.5,19Zm15,0A3.5,3.5,0,1,1,27,15.5,3.5,3.5,0,0,1,23.5,19Z"/></g></svg>`;

export function setChildren(parent: Element, children: Element[]): void {
    // We want to swap children around without removing them, since removing them will cause
    // a relayout and possibly break scroll positions.

    // Go through and add any new children.
    for (let i = 0; i < children.length; i++)
        if (children[i].parentNode !== parent)
            parent.appendChild(children[i]);

    // Remove any children that we don't want.
    for (let i = 0; i < parent.childElementCount;) {
        const child = parent.children.item(i)!;
        if (children.includes(child))
            i++;
        else
            parent.removeChild(child);
    }

    // Now the DOM node should only contain the children.
    assert(parent.childElementCount === children.length);

    // Put them in the right order by making as few moves as possible.
    for (let i = 0; i < children.length - 1; i++)
        if (parent.children.item(i) !== children[i])
            parent.insertBefore(children[i], parent.children.item(i));
}

function setElementVisible(elem: HTMLElement, v: boolean, normalDisplay = 'block') {
    elem.style.display = v ? normalDisplay : 'none';
}

export function setElementHighlighted(elem: HTMLElement, highlighted: boolean, normalTextColor: string = '') {
    if (highlighted) {
        elem.style.backgroundColor = HIGHLIGHT_COLOR;
        elem.style.color = 'black';
    } else {
        elem.style.backgroundColor = PANEL_BG_COLOR;
        elem.style.color = normalTextColor;
    }
}

export interface Flair {
    index: number;
    background?: string;
    color?: string;
    bulletColor?: string;
    extraHTML?: string;
    fontWeight?: string;
}

export interface Widget {
    elem: HTMLElement;
}

declare global {
    interface CSSStyleDeclaration {
        caretColor: string;
    }
}

function svgStringToCSSBackgroundImage(svgString: string) {
    return `url(data:image/svg+xml,${encodeURI(svgString)})`;
}

export class TextField implements Widget {
    public textarea: HTMLInputElement;
    public elem: HTMLElement;

    constructor() {
        this.textarea = document.createElement('input');
        this.textarea.style.color = 'white';
        this.textarea.style.backgroundColor = 'transparent';
        this.textarea.style.font = '16px monospace';
        this.textarea.style.border = 'none';
        this.textarea.style.width = '100%';
        this.textarea.style.caretColor = 'white';

        this.elem = this.textarea;
    }

    public selectAll() {
        this.textarea.setSelectionRange(0, this.textarea.value.length);
        this.textarea.scrollLeft = 0;
    }

    public getValue() {
        return this.textarea.value;
    }

    public setValue(v: string) {
        this.textarea.value = v;
    }

    public setPlaceholder(placeholder: string): void {
        this.textarea.placeholder = placeholder;
    }
}

export class TextEntry implements Widget {
    public elem: HTMLElement;
    public ontext: ((string: string) => void) | null = null;
    public onfocus: (() => void) | null = null;

    protected toplevel: HTMLElement;
    public textfield: TextField;
    protected clearButton: HTMLElement;
    protected svgIcon: SVGSVGElement;

    constructor() {
        this.toplevel = document.createElement('div');
        this.toplevel.style.position = 'relative';

        this.textfield = new TextField();
        const textarea = this.textfield.textarea;
        textarea.style.boxSizing = 'border-box';
        textarea.style.padding = '12px';
        textarea.style.paddingLeft = '32px';
        textarea.style.backgroundRepeat = 'no-repeat';
        textarea.style.backgroundPosition = '10px 14px';
        textarea.style.lineHeight = '20px';
        textarea.onkeydown = (e) => {
            if (e.code === 'Escape' && this.textfield.getValue().length > 0) {
                e.stopPropagation();
                this.clear();
            }
        };
        textarea.oninput = () => {
            this.textChanged();
        };
        textarea.onfocus = () => {
            if (this.onfocus !== null)
                this.onfocus();
        };
        this.toplevel.appendChild(this.textfield.elem);

        this.clearButton = document.createElement('div');
        this.clearButton.textContent = '🗙';
        this.clearButton.style.color = 'white';
        this.clearButton.style.position = 'absolute';
        this.clearButton.style.width = '24px';
        this.clearButton.style.height = '24px';
        this.clearButton.style.right = '4px';
        this.clearButton.style.top = '12px';
        this.clearButton.style.bottom = '12px';
        this.clearButton.style.lineHeight = '20px';
        this.clearButton.style.cursor = 'pointer';
        this.clearButton.onclick = () => {
            this.clear();
        };
        this.syncClearButtonVisible();
        this.toplevel.appendChild(this.clearButton);

        this.elem = this.toplevel;
    }

    private syncClearButtonVisible(): void {
        this.clearButton.style.display = this.textfield.getValue().length > 0 ? '' : 'none';
    }

    public textChanged(): void {
        if (this.ontext !== null)
            this.ontext(this.textfield.getValue());
        this.syncClearButtonVisible();
    }

    public clear(): void {
        this.textfield.setValue('');
        this.textChanged();
    }

    public setIcon(icon: string): void {
        this.textfield.textarea.style.backgroundImage = svgStringToCSSBackgroundImage(icon);
    }

    public setPlaceholder(placeholder: string): void {
        this.textfield.setPlaceholder(placeholder);
    }
}

export const enum ScrollSelectItemType {
    Selectable, Header,
}

interface ScrollSelectItemHeader {
    type: ScrollSelectItemType.Header;
    visible?: boolean;
    html: string;
}

interface ScrollSelectItemSelectable {
    type: ScrollSelectItemType.Selectable;
    visible?: boolean;
    name?: string;
    html?: string;
}

export type ScrollSelectItem = ScrollSelectItemHeader | ScrollSelectItemSelectable;

export abstract class ScrollSelect implements Widget {
    public elem: HTMLElement;

    protected toplevel: HTMLElement;
    protected scrollContainer: HTMLElement;
    protected flairs: Flair[] = [];
    protected internalFlairs: Flair[] = [];
    private isDragging: boolean = false;

    constructor() {
        this.toplevel = document.createElement('div');

        this.scrollContainer = document.createElement('div');
        this.setHeight(`200px`);
        this.setTextSelectable(false);
        this.scrollContainer.style.overflow = 'auto';
        this.toplevel.appendChild(this.scrollContainer);

        this.elem = this.toplevel;
    }

    public setTextSelectable(v: boolean): void {
        this.scrollContainer.style.userSelect = v ? '' : 'none'
    }

    public setHeight(height: string): void {
        this.scrollContainer.style.height = height;
    }

    protected getOuterForIndex(i: number): HTMLElement {
        return this.scrollContainer.children.item(i) as HTMLElement;
    }

    public focusItem(i: number): boolean {
        const outer = this.getOuterForIndex(i);
        if (!this.itemIsVisible(outer))
            return false;
        const selector = outer.querySelector('.selector') as HTMLElement;
        if (selector) {
            outer.focus();
            return true;
        } else {
            return false;
        }
    }

    public setItems(items: ScrollSelectItem[]): void {
        this.scrollContainer.style.display = (items.length > 0) ? '' : 'none';
        this.scrollContainer.innerHTML = '';
        let hasHeader = false;
        for (let i = 0; i < items.length; i++) {
            const item = items[i];

            const outer = document.createElement('div');
            outer.tabIndex = -1;
            outer.style.display = 'grid';
            outer.style.gridAutoFlow = 'column';
            outer.style.outline = 'none';

            if (item.type === ScrollSelectItemType.Selectable) {
                outer.style.cursor = 'pointer';
                outer.style.paddingLeft = hasHeader ? '24px' : '';

                const selector = document.createElement('div');
                selector.classList.add('selector');
                selector.style.display = 'list-item';
                selector.style.lineHeight = '24px';
                selector.style.textShadow = `0 0 8px black`;
                outer.appendChild(selector);
                const textSpan = document.createElement('span');
                textSpan.classList.add('text');
                if (item.html !== undefined)
                    textSpan.innerHTML = item.html;
                else if (item.name !== undefined)
                    textSpan.textContent = item.name;
                else
                    throw "whoops";
                selector.appendChild(textSpan);

                const index = i;
                outer.onfocus = () => {
                    this.itemFocused(index, !this.isDragging);
                };
                outer.onmousedown = () => {
                    if (document.activeElement === outer)
                        outer.onfocus!(null as unknown as FocusEvent);
                    else
                        outer.focus();
                    this.isDragging = true;
                };
                outer.onmouseup = () => {
                    this.isDragging = false;
                };
                outer.onmouseover = (e) => {
                    if (this.isDragging)
                        outer.focus();
                };
            } else if (item.type === ScrollSelectItemType.Header) {
                const textSpan = document.createElement('span');
                textSpan.classList.add('header');
                textSpan.style.fontWeight = 'bold';
                textSpan.style.lineHeight = `36px`;
                textSpan.style.textShadow = `0 0 8px black`;
                textSpan.style.paddingLeft = `8px`;
                textSpan.style.verticalAlign = `baseline`;
                textSpan.innerHTML = item.html;
                outer.appendChild(textSpan);
                hasHeader = true;
            }

            const extraSlot = document.createElement('span');
            extraSlot.classList.add('extra');
            extraSlot.style.justifySelf = 'end';
            outer.appendChild(extraSlot);

            if (item.visible !== undefined)
                this._setItemVisible(outer, item.visible);

            this.scrollContainer.appendChild(outer);
        }

        this.computeHeaderVisibility();
    }

    public setStrings(strings: string[]): void {
        this.setItems(strings.map((string): ScrollSelectItem => {
            return { type: ScrollSelectItemType.Selectable, name: string };
        }));
    }

    protected itemIsHeader(outer: HTMLElement): boolean {
        const header = outer.querySelector('span.header');
        return !!header;
    }

    protected itemIsVisible(outer: HTMLElement): boolean {
        return outer.style.display !== 'none';
    }

    public computeHeaderVisibility(): void {
        const n = this.getNumItems();
        for (let i = 0; i < n;) {
            const outer = this.getOuterForIndex(i);

            if (this.itemIsHeader(outer)) {
                // Find next header.
                let j = i + 1;
                let shouldBeVisible = false;
                for (; j < n; j++) {
                    const outer = this.getOuterForIndex(j);
                    if (this.itemIsHeader(outer))
                        break;
                    if (this.itemIsVisible(outer)) {
                        shouldBeVisible = true;
                        break;
                    }
                }
                this._setItemVisible(outer, shouldBeVisible);
                i = j;
            } else
                i++;
        }
    }

    private _setItemVisible(outer: HTMLElement, v: boolean) {
        outer.style.display = v ? 'grid' : 'none';
    }

    public setItemVisible(i: number, v: boolean): void {
        const outer = this.scrollContainer.children.item(i) as HTMLElement;
        this._setItemVisible(outer, v);
    }

    public getNumItems() {
        return this.scrollContainer.childElementCount;
    }

    public setFlairs(flairs: Flair[]) {
        this.flairs = flairs;
        this.syncInternalFlairs();
    }

    protected abstract syncInternalFlairs(): void;

    protected setInternalFlairs(flairs: Flair[]) {
        this.internalFlairs = flairs;
        this.syncFlairDisplay();
    }

    private syncFlairDisplay(): void {
        const flairs = this.internalFlairs;
        for (let i = 0; i < this.getNumItems(); i++) {
            const outer = this.getOuterForIndex(i);

            const selector = outer.firstElementChild as HTMLElement;
            if (!selector.classList.contains('selector'))
                continue;

            const flair = flairs.find((flair) => flair.index === i);

            const background = (flair !== undefined && flair.background !== undefined) ? flair.background : '';
            outer.style.background = background;
            const textSpan = assertExists(outer.querySelector('span.text') as HTMLElement);
            const color = (flair !== undefined && flair.color !== undefined) ? flair.color : '';
            textSpan.style.color = color;
            const fontWeight = (flair !== undefined && flair.fontWeight !== undefined) ? flair.fontWeight : '';
            textSpan.style.fontWeight = fontWeight;

            if (flair !== undefined && flair.bulletColor !== undefined) {
                selector.style.listStyleType = 'disc';
                selector.style.listStylePosition = 'inside';
                selector.style.paddingLeft = `4px`;
                selector.style.color = flair.bulletColor;
            } else {
                selector.style.listStyleType = 'none';
                selector.style.color = '';
            }

            const extraHTML = (flair !== undefined && flair.extraHTML) ? flair.extraHTML : '';
            const extraSpan = assertExists(outer.querySelector('span.extra') as HTMLElement);
            extraSpan.innerHTML = extraHTML;
        }
    }

    protected abstract itemFocused(index: number, first: boolean): void;
}

export function ensureFlairIndex(flairs: Flair[], index: number): Flair {
    const flairIndex = flairs.findIndex((f) => f.index === index);
    if (flairIndex >= 0) {
        flairs[flairIndex] = Object.assign({}, flairs[flairIndex]);
        return flairs[flairIndex];
    } else {
        const flair = { index };
        flairs.push(flair);
        return flair;
    }
}

export class SingleSelect extends ScrollSelect {
    public highlightedIndex: number = -1;
    public onselectionchange: (index: number) => void;
    public setHighlightFlair = true;

    constructor() {
        super();

        this.toplevel.onkeydown = (e: KeyboardEvent) => {
            let handled = false;
            if (e.code === 'ArrowUp')
                handled = this.navigate(-1);
            else if (e.code === 'ArrowDown')
                handled = this.navigate(1);
            if (handled) {
                e.stopPropagation();
                e.preventDefault();
            }
        };
    }

    private navigate(direction: number): boolean {
        const n = this.getNumItems();
        let newIndex = this.highlightedIndex;
        // If it's not visible, reset us to the beginning/end.
        if (newIndex < 0 || newIndex >= n || !this.itemIsVisible(this.getOuterForIndex(newIndex))) {
            if (direction > 0)
                newIndex = 0;
            else if (direction < 0)
                newIndex = n - 1;
        } else {
            newIndex += direction;
        }
        while (true) {
            if (newIndex < 0 || newIndex >= n)
                break;
            if (this.focusItem(newIndex))
                break;
            newIndex += direction;
        }
        return true;
    }

    public setItems(items: ScrollSelectItem[]): void {
        this.highlightedIndex = -1;
        super.setItems(items);
    }

    public itemFocused(index: number, first: boolean) {
        this.selectItem(index);
    }

    public selectItem(index: number) {
        this.setHighlighted(index);
        this.onselectionchange(index);
    }

    public setHighlighted(highlightedIndex: number) {
        if (this.highlightedIndex === highlightedIndex)
            return;
        this.highlightedIndex = highlightedIndex;
        this.syncInternalFlairs();
    }

    protected syncInternalFlairs(): void {
        const flairs = [...this.flairs];
        if (this.setHighlightFlair && this.highlightedIndex >= 0) {
            const flair = ensureFlairIndex(flairs, this.highlightedIndex);
            flair.background = HIGHLIGHT_COLOR;
            flair.fontWeight = 'bold';
        }
        this.setInternalFlairs(flairs);
    }
}

export class MultiSelect extends ScrollSelect {
    public itemIsOn: boolean[] = [];
    public onitemchanged: (index: number, v: boolean) => void;
    private itemShouldBeOn: boolean;

    constructor() {
        super();

        const allNone = createDOMFromString(`
<div style="display: grid; grid-template-columns: 1fr 1fr; grid-gap: 4px;">
<style>
.AllButton, .NoneButton {
    text-align: center;
    line-height: 32px;
    cursor: pointer;
    background: #666;
    font-weight: bold;
    user-select: none;
}
</style>
<div class="AllButton">All</div><div class="NoneButton">None</div>
</div>
`);
        this.toplevel.insertBefore(allNone, this.toplevel.firstChild);

        const allButton = this.toplevel.querySelector('.AllButton') as HTMLElement;
        allButton.onclick = () => {
            for (let i = 0; i < this.getNumItems(); i++)
                this.setItemIsOn(i, true);
            this.syncInternalFlairs();
        };
        const noneButton = this.toplevel.querySelector('.NoneButton') as HTMLElement;
        noneButton.onclick = () => {
            for (let i = 0; i < this.getNumItems(); i++)
                this.setItemIsOn(i, false);
            this.syncInternalFlairs();
        };
    }

    private setItemIsOn(index: number, v: boolean) {
        this.itemIsOn[index] = v;
        this.onitemchanged(index, this.itemIsOn[index]);
    }

    public itemFocused(index: number, first: boolean) {
        if (first)
            this.itemShouldBeOn = !this.itemIsOn[index];
        this.setItemIsOn(index, this.itemShouldBeOn);
        this.syncInternalFlairs();
    }

    protected syncInternalFlairs() {
        const flairs: Flair[] = [...this.flairs];
        for (let i = 0; i < this.getNumItems(); i++) {
            const flair = ensureFlairIndex(flairs, i);
            flair.bulletColor = !!this.itemIsOn[i] ? HIGHLIGHT_COLOR : '#aaa';
            flair.color = !!this.itemIsOn[i] ? 'white' : '#aaa';
        }
        this.setInternalFlairs(flairs);
    }

    public setItemsSelected(isOn: boolean[]) {
        this.itemIsOn = isOn;
        this.syncInternalFlairs();
    }

    public setItemSelected(index: number, v: boolean) {
        this.itemIsOn[index] = v;
        this.syncInternalFlairs();
    }
}

export class Checkbox implements Widget {
    public elem: HTMLElement;
    public checked: boolean = false;
    public onchanged: (() => void) | null = null;

    private toplevel: HTMLElement;
    private label: HTMLElement;
    private emblem: HTMLElement;

    constructor(label: string = '', initiallyChecked: boolean = false) {
        this.toplevel = document.createElement('div');
        this.toplevel.style.display = 'grid';
        this.toplevel.style.gridTemplateColumns = '1fr 24px';
        this.toplevel.style.alignItems = 'center';
        this.toplevel.style.cursor = 'pointer';
        this.toplevel.onclick = this._toggle.bind(this);

        this.label = document.createElement('div');
        this.label.style.userSelect = 'none';
        this.toplevel.appendChild(this.label);

        this.emblem = document.createElement('div');
        this.emblem.style.width = '10px';
        this.emblem.style.height = '10px';
        this.emblem.style.justifySelf = 'center';
        this.emblem.style.margin = '4px';
        this.emblem.style.borderRadius = '4px';
        this.emblem.style.border = '2px solid white';
        this.toplevel.appendChild(this.emblem);

        this.setLabel(label);
        this.setChecked(initiallyChecked);

        this.elem = this.toplevel;
    }

    public setChecked(v: boolean): void {
        this.checked = v;

        if (this.checked) {
            this.emblem.style.backgroundColor = HIGHLIGHT_COLOR;
            this.emblem.style.borderColor = 'white';
            this.label.style.fontWeight = 'bold';
            this.label.style.color = 'white';
        } else {
            this.emblem.style.backgroundColor = 'transparent';
            this.emblem.style.borderColor = '#aaa';
            this.label.style.fontWeight = '';
            this.label.style.color = '#aaa';
        }
    }

    private _toggle(): void {
        this.setChecked(!this.checked);
        if (this.onchanged !== null)
            this.onchanged();
    }

    public setLabel(text: string): void {
        this.label.textContent = text;
    }
}

export class Panel implements Widget {
    public elem: HTMLElement;

    public expanded: boolean | null = null;
    public manuallyExpanded: boolean = false;
    public autoClosed: boolean = false;
    public customHeaderBackgroundColor: string = '';
    protected header: HTMLElement;
    protected headerContainer: HTMLElement;
    protected svgIcon: SVGSVGElement;

    private toplevel: HTMLElement;
    private ignoreAutoCloseTimeout: number = 0;
    public extraRack: HTMLElement;
    public mainPanel: HTMLElement;
    public contents: HTMLElement;

    constructor() {
        this.toplevel = document.createElement('div');
        this.toplevel.style.color = 'white';
        this.toplevel.style.font = '16px monospace';
        this.toplevel.style.overflow = 'hidden';
        this.toplevel.style.display = 'grid';
        this.toplevel.style.gridAutoFlow = 'column';
        this.toplevel.style.gridGap = '20px';
        this.toplevel.style.transition = '.25s ease-out';
        this.toplevel.style.alignItems = 'start';
        this.toplevel.style.outline = 'none';
        this.toplevel.onkeydown = this.onKeyDown.bind(this);
        this.toplevel.onmouseover = this.syncSize.bind(this);
        this.toplevel.onmouseout = this.syncSize.bind(this);
        this.toplevel.onclick = this.syncSize.bind(this);
        this.toplevel.tabIndex = -1;

        this.mainPanel = document.createElement('div');
        this.mainPanel.style.overflow = 'hidden';
        this.mainPanel.style.transition = '.25s ease-out';
        this.mainPanel.style.backgroundColor = 'rgba(0, 0, 0, 0.8)';
        this.toplevel.appendChild(this.mainPanel);

        this.extraRack = document.createElement('div');
        this.extraRack.style.gridAutoFlow = 'column';
        this.extraRack.style.gridGap = '20px';
        this.extraRack.style.transition = '.15s ease-out .10s';
        this.toplevel.appendChild(this.extraRack);

        this.headerContainer = document.createElement('div');
        this.mainPanel.appendChild(this.headerContainer);

        this.header = document.createElement('h1');
        this.header.style.lineHeight = '28px';
        this.header.style.width = '440px';
        this.header.style.margin = '0';
        this.header.style.fontSize = '100%';
        this.header.style.cursor = 'pointer';
        this.header.style.userSelect = 'none';
        this.header.style.display = 'grid';
        this.header.style.gridTemplateColumns = '28px 1fr';
        this.header.style.alignItems = 'center';
        this.header.style.justifyItems = 'center';
        this.header.style.gridAutoFlow = 'column';
        this.header.onclick = () => {
            if (this.ignoreAutoCloseTimeout > 0) {
                this.ignoreAutoCloseTimeout = 0;
                return;
            }

            this.toggleExpanded();
        };
        this.headerContainer.appendChild(this.header);

        this.contents = document.createElement('div');
        this.contents.style.width = '440px';
        this.mainPanel.appendChild(this.contents);

        this.elem = this.toplevel;
    }

    protected onKeyDown(e: KeyboardEvent): void {
        if (e.code === 'Escape' && this.expanded) {
            e.preventDefault();
            e.stopPropagation();
            this.setExpanded(false);
        }
    }

    private syncSize() {
        const widthExpanded = this.expanded || this.mainPanel.matches(':hover');
        this.mainPanel.style.width = widthExpanded ? '440px' : '28px';

        const heightExpanded = this.expanded;
        if (heightExpanded) {
            const height = Math.max(this.header.offsetHeight + this.contents.offsetHeight, this.extraRack.offsetHeight);
            this.toplevel.style.height = `${height}px`;
            this.extraRack.style.opacity = '1';
            this.extraRack.style.width = 'auto';
        } else {
            this.toplevel.style.transition = '.25s ease-out';
            this.toplevel.style.height = '28px';
            this.extraRack.style.opacity = '0';
            this.extraRack.style.width = '0';
        }
    }

    public setVisible(v: boolean) {
        this.toplevel.style.display = v ? 'grid' : 'none';
    }

    public setTitle(icon: string, title: string) {
        this.svgIcon = createDOMFromString(icon).querySelector('svg')!;
        this.svgIcon.style.gridColumn = '1';
        this.header.textContent = title;
        this.header.appendChild(this.svgIcon);
        this.toplevel.dataset.title = title;

        this.setExpanded(false);
    }

    protected syncHeaderStyle() {
        if (this.customHeaderBackgroundColor) {
            this.svgIcon.style.fill = '';
            this.header.style.backgroundColor = this.customHeaderBackgroundColor;
            this.header.style.color = 'white';
        } else {
            this.svgIcon.style.fill = this.expanded ? 'black' : '';
            setElementHighlighted(this.header, !!this.expanded, HIGHLIGHT_COLOR);
        }
    }

    public syncExpanded(): boolean {
        const newExpanded = this.manuallyExpanded && !this.autoClosed;
        if (this.expanded === newExpanded)
            return false;
        this.expanded = newExpanded;
        this.syncHeaderStyle();
        this.syncSize();
        if (!this.expanded)
            document.body.focus();
        return true;
    }

    public setExpanded(v: boolean, focus: boolean = true) {
        this.manuallyExpanded = v;
        this.syncExpanded();
        if (this.expanded && focus)
            this.elem.focus();
    }

    private toggleExpanded() {
        this.setExpanded(!this.expanded);
    }

    public setAutoClosed(v: boolean) {
        if (this.autoClosed === v)
            return;
        this.autoClosed = v;
        const changed = this.syncExpanded();
        if (changed && this.expanded) {
            // If we're coming back from auto-closing, then start a timeout to ignore clicks during this time.
            this.ignoreAutoCloseTimeout = window.setTimeout(() => {
                this.ignoreAutoCloseTimeout = 0;
            }, 250);
        }
    }
}

// https://stackoverflow.com/questions/3446170/escape-string-for-use-in-javascript-regex
function escapeRegExp(S: string): string {
    return S.replace(/[.*+?^${}()|[\]\\]/g, '\\$&');
}

function searchRegExps(S: string): RegExp[] {
    return S.split(/\s+/).filter((n) => n.length).map((str) => new RegExp(`(\\b${escapeRegExp(str)})`, 'i'));
}

function matchRegExps(n: RegExp[], S: string): boolean {
    // Empty list matches everything.
    if (n.length === 0)
        return true;
    return n.every((re) => {
        return re.test(S);
    })
}

class SceneSelect extends Panel {
    private sceneGroups: (string | Viewer.SceneGroup)[] = [];
    private sceneDescs: (string | Viewer.SceneDesc)[] = [];

    private searchEntry: TextEntry;
    private sceneGroupList: SingleSelect;
    private sceneDescList: SingleSelect;

    private selectedSceneGroup: Viewer.SceneGroup;
    private currentSceneGroup: Viewer.SceneGroup;
    private currentSceneDesc: Viewer.SceneDesc;
    private loadProgress: number;

    private currentSearchTokens: RegExp[] = [];

    public onscenedescselected: (sceneGroup: Viewer.SceneGroup, sceneDesc: Viewer.SceneDesc) => void;

    constructor(public viewer: Viewer.Viewer) {
        super();
        this.setTitle(OPEN_ICON, 'Games');

        this.searchEntry = new TextEntry();
        this.searchEntry.elem.style.background = 'rgba(0, 0, 0, 1.0)';
        this.searchEntry.setIcon(SEARCH_ICON);
        this.searchEntry.setPlaceholder('Search...');
        this.searchEntry.ontext = (searchString: string) => {
            this._setSearchString(searchString);
        };
        this.searchEntry.onfocus = () => {
            // If the search entry manages to get itself focused (which can happen if the user hits Tab),
            // then expand the panel.
            this.setExpanded(true, false);
            this.setAutoClosed(false);
        };
        this.contents.appendChild(this.searchEntry.elem);

        this.sceneGroupList = new SingleSelect();
        this.sceneGroupList.setHeight('400px');
        this.contents.appendChild(this.sceneGroupList.elem);

        this.sceneDescList = new SingleSelect();
        this.sceneDescList.setHighlightFlair = false;
        this.sceneDescList.elem.style.backgroundColor = 'rgba(0, 0, 0, 0.8)';
        this.sceneDescList.elem.style.width = '500px';
        this.sceneDescList.setHeight('472px');
        this.extraRack.appendChild(this.sceneDescList.elem);

        this.sceneGroupList.onselectionchange = (i: number) => {
            this.selectSceneGroup(i);
        };

        this.sceneDescList.onselectionchange = (i: number) => {
            this.selectSceneDesc(i);
        };
    }

    protected onKeyDown(e: KeyboardEvent): void {
        if (e.code === 'ArrowUp' || e.code === 'ArrowDown') {
            this.sceneGroupList.elem.onkeydown!(e);
        } else {
            const textarea = this.searchEntry.textfield.textarea;
            textarea.focus();
            textarea.onkeydown!(e);
        }

        if (e.defaultPrevented)
            return;
        super.onKeyDown(e);
    }

    public expandAndFocus(): void {
        this.setExpanded(true);
        this.setAutoClosed(false);
        this.elem.focus();
    }

    private _setSearchString(str: string): void {
        this.currentSearchTokens = searchRegExps(str);
        this.syncVisibility();
    }

    private syncVisibility(): void {
        // Start searching!
        const n = this.currentSearchTokens;

        let lastDescHeaderVisible = false;
        function matchSceneDesc(item: (string | Viewer.SceneDesc)): boolean {
            if (typeof item === 'string') {
                // If this is a header, then all items under the header should match.
                lastDescHeaderVisible = matchRegExps(n, item);
                return false;
            } else {
                // If header matches, then so do we.
                if (lastDescHeaderVisible)
                    return true;
                return matchRegExps(n, item.name);
            }
        }

        let lastGroupHeaderVisible = false;
        let selectedGroupExplicitlyVisible = false;
        for (let i = 0; i < this.sceneGroups.length; i++) {
            const item = this.sceneGroups[i];
            if (typeof item === 'string') {
                // If this is a header, then all items under the header should match.
                lastGroupHeaderVisible = matchRegExps(n, item);
            } else {
                let visible = false;
                let explicitlyInvisible = false;

                const isHidden = (!!item.hidden) && !IS_DEVELOPMENT;
                explicitlyInvisible = item.sceneDescs.length <= 0 || isHidden;

                if (!explicitlyInvisible) {
                    // If header matches, then we are explicitly visible.
                    if (!visible == lastGroupHeaderVisible)
                        visible = true;

                    // If name matches, then we are explicitly visible.
                    if (!visible && matchRegExps(n, item.name))
                        visible = true;

                    if (item === this.selectedSceneGroup)
                        selectedGroupExplicitlyVisible = visible;

                    // Now check for any children.
                    if (!visible) {
                        lastDescHeaderVisible = false;
                        visible = item.sceneDescs.some((g) => matchSceneDesc(g));
                    }
                }

                this.sceneGroupList.setItemVisible(i, visible);
            }
        }

        lastDescHeaderVisible = false;
        for (let i = 0; i < this.sceneDescs.length; i++) {
            let visible;
            if (!visible && selectedGroupExplicitlyVisible)
                visible = true;
            if (!visible)
                visible = matchSceneDesc(this.sceneDescs[i]);
            this.sceneDescList.setItemVisible(i, visible);
        }

        this.sceneGroupList.computeHeaderVisibility();
        this.sceneDescList.computeHeaderVisibility();
    }

    public setCurrentDesc(sceneGroup: Viewer.SceneGroup, sceneDesc: Viewer.SceneDesc) {
        this.selectedSceneGroup = sceneGroup;
        this.currentSceneGroup = sceneGroup;
        this.currentSceneDesc = sceneDesc;

        const index = this.sceneGroups.indexOf(this.currentSceneGroup);
        this.sceneGroupList.setHighlighted(index);

        this.syncSceneDescs();
    }

    public setSceneGroups(sceneGroups: (string | Viewer.SceneGroup)[]) {
        this.sceneGroups = sceneGroups;
        this.sceneGroupList.setItems(sceneGroups.map((g): ScrollSelectItem => {
            if (typeof g === 'string')
                return { type: ScrollSelectItemType.Header, html: g };
            else
                return { type: ScrollSelectItemType.Selectable, name: g.name };
        }));
        this.syncSceneDescs();
    }

    public setProgress(pct: number): void {
        this.loadProgress = pct;
        this.syncFlairs();
        this.syncHeaderStyle();
    }

    private selectSceneDesc(i: number) {
        this.onscenedescselected(this.selectedSceneGroup, this.sceneDescs[i] as Viewer.SceneDesc);
    }

    private getLoadingGradient(rightColor: string) {
        const pct = `${Math.round(this.loadProgress * 100)}%`;
        return `linear-gradient(to right, ${HIGHLIGHT_COLOR} ${pct}, ${rightColor} ${pct})`;
    }

    protected syncHeaderStyle() {
        super.syncHeaderStyle();

        setElementHighlighted(this.header, !!this.expanded);
        this.header.style.backgroundColor = 'transparent';

        if (this.expanded)
            this.headerContainer.style.background = HIGHLIGHT_COLOR;
        else
            this.headerContainer.style.background = this.getLoadingGradient(PANEL_BG_COLOR);
    }

    private syncFlairs() {
        const sceneGroupFlairs: Flair[] = [];
        const currentGroupIndex = this.sceneGroups.indexOf(this.currentSceneGroup);
        if (currentGroupIndex >= 0) {
            const flair = ensureFlairIndex(sceneGroupFlairs, currentGroupIndex);
            flair.background = '#666';
        }
        this.sceneGroupList.setFlairs(sceneGroupFlairs);

        const sceneDescFlairs: Flair[] = [];
        const selectedDescIndex = this.sceneDescs.indexOf(this.currentSceneDesc);
        if (selectedDescIndex >= 0) {
            const flair = ensureFlairIndex(sceneDescFlairs, selectedDescIndex);
            flair.background = this.getLoadingGradient('transparent');
            flair.fontWeight = 'bold';
            const pct = `${Math.round(this.loadProgress * 100)}%`;
            flair.extraHTML = this.loadProgress < 1.0 ? `<span style="font-weight: bold; color: #aaa">${pct}</span>` : ``;
        }
        this.sceneDescList.setFlairs(sceneDescFlairs);
    }

    private selectSceneGroup(i: number) {
        const sceneGroup = this.sceneGroups[i];
        this.selectedSceneGroup = sceneGroup as Viewer.SceneGroup;
        this.syncSceneDescs();
    }

    private syncSceneDescs() {
        if (this.selectedSceneGroup)
            this.setSceneDescs(this.selectedSceneGroup.sceneDescs);
        else
            this.setSceneDescs([]);
    }

    private setSceneDescs(sceneDescs: (string | Viewer.SceneDesc)[]) {
        this.sceneDescs = sceneDescs;
        this.sceneDescList.setItems(sceneDescs.map((g): ScrollSelectItem => {
            if (typeof g === 'string')
                return { type: ScrollSelectItemType.Header, html: g };
            else
                return { type: ScrollSelectItemType.Selectable, name: g.name };
        }));
        this.syncFlairs();
        this.syncVisibility();
    }
}

function makeHashSafe(s: string): string {
    // The set of characters that we encode is basically determined by Twitter's URL parsing.
    return s.replace(/[{}()^]/g, (c) => {
        return `%${c.charCodeAt(0).toString(16)}`;
    });
}

function buildShareURL(saveState: string): string {
    const loc = window.location;
    return `${loc.origin}${loc.pathname}#${makeHashSafe(saveState)}`;
}

function cloneCanvas(dst: HTMLCanvasElement, src: HTMLCanvasElement): void {
    dst.width = src.width;
    dst.height = src.height;
    dst.title = src.title;
    const ctx = dst.getContext('2d')!;
    ctx.drawImage(src, 0, 0);
}

const CHECKERBOARD_IMAGE = 'url("data:image/png;base64,iVBORw0KGgoAAAANSUhEUgAAAAoAAAAKCAYAAACNMs+9AAAAGElEQVQYlWNgYGCQwoKxgqGgcJA5h3yFAAs8BRWVSwooAAAAAElFTkSuQmCC")';

export interface TextureListHolder {
    viewerTextures: Viewer.Texture[];
    onnewtextures: (() => void) | null;
}

export class TextureViewer extends Panel {
    private scrollList: SingleSelect;
    private surfaceView: HTMLElement;
    private fullSurfaceView: HTMLElement;
    private properties: HTMLElement;
    private textureList: Viewer.Texture[] = [];

    constructor() {
        super();

        this.setTitle(TEXTURES_ICON, 'Textures');

        this.scrollList = new SingleSelect();
        this.scrollList.elem.style.height = `200px`;
        this.scrollList.elem.style.overflow = 'auto';
        this.scrollList.onselectionchange = (i: number) => {
            this.selectTexture(i);
        };
        this.contents.appendChild(this.scrollList.elem);

        this.surfaceView = document.createElement('div');
        this.surfaceView.style.width = '100%';
        this.surfaceView.style.height = '200px';

        // TODO(jstpierre): Make a less-sucky UI for the texture view.
        this.surfaceView.onmouseover = () => {
            // Checkerboard
            this.surfaceView.style.backgroundColor = 'white';
            this.surfaceView.style.backgroundImage = CHECKERBOARD_IMAGE;
        };
        this.surfaceView.onmouseout = () => {
            this.surfaceView.style.backgroundColor = 'black';
            this.surfaceView.style.backgroundImage = '';
        };
        this.surfaceView.onmouseout(null as unknown as MouseEvent);

        this.contents.appendChild(this.surfaceView);

        this.properties = document.createElement('div');
        this.contents.appendChild(this.properties);

        this.fullSurfaceView = document.createElement('div');
        this.fullSurfaceView.style.backgroundColor = 'rgba(0, 0, 0, 0.2)';
        this.fullSurfaceView.style.padding = '20px';
        this.extraRack.appendChild(this.fullSurfaceView);
    }

    public async getViewerTextureList(): Promise<Viewer.Texture[]> {
        const promises: Promise<void>[] = [];
        for (let i = 0; i < this.textureList.length; i++)
            promises.push(this.maybeActivateTexture(this.textureList[i]));
        await Promise.all(promises);
        return this.textureList;
    }

    private showInSurfaceView(surface: HTMLCanvasElement) {
        this.surfaceView.innerHTML = '';
        surface.style.width = '100%';
        surface.style.height = '100%';
        surface.style.objectFit = 'scale-down';
        this.surfaceView.appendChild(surface);
    }

    private showInFullSurfaceView(surfaces: HTMLCanvasElement[]) {
        this.fullSurfaceView.innerHTML = '';

        for (let i = 0; i < surfaces.length; i++) {
            const newCanvas = document.createElement('canvas');
            cloneCanvas(newCanvas, surfaces[i]);
            newCanvas.style.display = 'block';
            newCanvas.style.backgroundColor = 'white';
            newCanvas.style.backgroundImage = CHECKERBOARD_IMAGE;

            this.fullSurfaceView.appendChild(newCanvas);
        }
    }

    private async maybeActivateTexture(texture: Viewer.Texture): Promise<void> {
        if (texture.surfaces.length === 0 && texture.activate !== undefined) {
            await texture.activate();
        } else {
            // We're good.
        }
    }

    private selectTexture(i: number): void {
        const texture: Viewer.Texture = this.textureList[i];

        if (texture.surfaces.length === 0 && texture.activate !== undefined) {
            texture.activate().then(() => {
                this.selectTexture(i);
            });
            return;
        }

        this.scrollList.setHighlighted(i);

        const properties = new Map<string, string>();
        properties.set('Name', texture.name);
        properties.set('Mipmaps', '' + texture.surfaces.length);
        properties.set('Width', '' + texture.surfaces[0].width);
        properties.set('Height', '' + texture.surfaces[0].height);

        if (texture.extraInfo) {
            texture.extraInfo.forEach((value, key) => properties.set(key, value));
        }

        this.properties.innerHTML = `<div style="display: grid; grid-template-columns: 1fr 1fr"></div>`;

        const div = this.properties.firstElementChild!;
        properties.forEach((value, name) => {
            const nameSpan = document.createElement('span');
            nameSpan.textContent = name;
            div.appendChild(nameSpan);
            const valueSpan = document.createElement('span');
            valueSpan.style.textAlign = 'right';
            valueSpan.textContent = value;
            div.appendChild(valueSpan);
        });

        if (texture.surfaces.length > 0)
            this.showInSurfaceView(texture.surfaces[0]);

        this.showInFullSurfaceView(texture.surfaces);
    }

    public setThingList(things: { viewerTexture: Viewer.Texture }[]) {
        this.setTextureList(things.map((thing) => thing.viewerTexture));
    }

    public setTextureList(textures: Viewer.Texture[]) {
        textures = textures.filter((tex) => tex.surfaces.length > 0 || tex.activate !== undefined);

        this.setVisible(textures.length > 0);
        if (textures.length === 0)
            return;

        const strings = textures.map((texture) => texture.name);
        this.scrollList.setStrings(strings);
        this.textureList = textures;
    }

    public setTextureHolder(textureHolder: TextureListHolder): void {
        this.setTextureList(textureHolder.viewerTextures);
        textureHolder.onnewtextures = () => {
            this.setTextureList(textureHolder.viewerTextures);
        };
    }
}

export class Slider implements Widget {
    private toplevel: HTMLElement;
    private sliderInput: HTMLInputElement;

    public elem: HTMLElement;
    public onvalue: ((value: number) => void) | null = null;

    constructor() {
        this.toplevel = document.createElement('div');

        // DOM lacks a coherent way of adjusting pseudostyles, so this is what we end up with...
        this.toplevel.innerHTML = `
<style>
.Slider {
    -webkit-appearance: none;
    width: 100%;
    margin: 0;
}
.Slider::-moz-range-thumb {
    width: 16px;
    height: 24px;
    cursor: pointer;
    background: ${HIGHLIGHT_COLOR};
    border-radius: 0;
    border: none;
}
.Slider::-webkit-slider-thumb {
    -webkit-appearance: none;
    width: 16px;
    height: 24px;
    cursor: pointer;
    background: ${HIGHLIGHT_COLOR};
    border-radius: 0;
    border: none;
}
.Slider::-moz-range-track {
    cursor: pointer;
    background: #444;
}
.Slider::-webkit-slider-runnable-track {
    cursor: pointer;
    background: #444;
}
.Slider::-moz-range-progress, .Slider::-webkit-slider-thumb {
    cursor: pointer;
    background: #aaa;
}
</style>
<div style="display: grid; grid-template-columns: 1fr 1fr; align-items: center">
<div style="font-weight: bold; user-select: none" class="Label"></div>
<input class="Slider" type="range">
</div>
`;

        this.sliderInput = this.toplevel.querySelector('.Slider') as HTMLInputElement;
        this.sliderInput.oninput = this.onInput.bind(this);

        this.elem = this.toplevel;
    }

    private onInput(): void {
        if (this.onvalue !== null)
            this.onvalue(this.getValue());
    }

    public setRange(min: number, max: number, step: number = (max - min) / 100) {
        this.sliderInput.min = '' + min;
        this.sliderInput.max = '' + max;
        this.sliderInput.step = '' + step;
    }

    public setLabel(label: string): void {
        this.toplevel.querySelector('.Label')!.textContent = label;
    }

    public getValue(): number {
        return +this.sliderInput.value;
    }

    public setValue(v: number): void {
        this.sliderInput.value = '' + v;
    }

    public getT(): number {
        return (+this.sliderInput.value - +this.sliderInput.min) / (+this.sliderInput.max - +this.sliderInput.min);
    }

    public setT(t: number): void {
        const v = (t * (+this.sliderInput.max - +this.sliderInput.min)) + +this.sliderInput.min;
        this.setValue(v);
    }
}

class ViewerSettings extends Panel {
    private fovSlider: Slider;
    private camSpeedSlider: Slider;
    private cameraControllerWASD: HTMLElement;
    private cameraControllerOrbit: HTMLElement;
    private cameraControllerOrtho: HTMLElement;
    private invertYCheckbox: Checkbox;
    private invertXCheckbox: Checkbox;

    constructor(private ui: UI, private viewer: Viewer.Viewer) {
        super();

        this.setTitle(FRUSTUM_ICON, 'Viewer Settings');

        // TODO(jstpierre): make css not leak
        this.contents.innerHTML = `
<style>
.SettingsHeader, .SettingsButton {
    font-weight: bold;
}
.SettingsButton {
    background: #444;
    text-align: center;
    line-height: 24px;
    cursor: pointer;
}
</style>

<div style="display: grid; grid-template-columns: 3fr 1fr 1fr 1fr; align-items: center;">
<div class="SettingsHeader">Camera Controller</div>
<div class="SettingsButton CameraControllerWASD">WASD</div><div class="SettingsButton CameraControllerOrbit">Orbit</div><div class="SettingsButton CameraControllerOrtho">Ortho</div>
</div>

<div class="SliderContainer">
</div>
`;
        this.contents.style.lineHeight = '36px';

        const sliderContainer = this.contents.querySelector('.SliderContainer')!;
        this.fovSlider = new Slider();
        this.fovSlider.setLabel("Field of View");
        this.fovSlider.setRange(1, 100);
        this.fovSlider.setValue(25);
        this.fovSlider.onvalue = this.onFovSliderChange.bind(this);
        sliderContainer.appendChild(this.fovSlider.elem);

        this.camSpeedSlider = new Slider();
        this.camSpeedSlider.setLabel("Camera Speed");
        this.camSpeedSlider.setRange(0, 200);
        this.camSpeedSlider.onvalue = this.updateCameraSpeedFromSlider.bind(this);
        sliderContainer.appendChild(this.camSpeedSlider.elem);

        this.viewer.addKeyMoveSpeedListener(this.onKeyMoveSpeedChanged.bind(this));
        this.viewer.inputManager.addScrollListener(this.onScrollWheel.bind(this));

        this.cameraControllerWASD = this.contents.querySelector('.CameraControllerWASD') as HTMLInputElement;
        this.cameraControllerWASD.onclick = () => {
            if (!ui.studioModeEnabled) {
                this.setCameraControllerClass(FPSCameraController);
            }
        };

        this.cameraControllerOrbit = this.contents.querySelector('.CameraControllerOrbit') as HTMLInputElement;
        this.cameraControllerOrbit.onclick = () => {
            if (!ui.studioModeEnabled) {
                this.setCameraControllerClass(OrbitCameraController);
            }
        };

        this.cameraControllerOrtho = this.contents.querySelector('.CameraControllerOrtho') as HTMLInputElement;
        this.cameraControllerOrtho.onclick = () => {
            if (!ui.studioModeEnabled) {
                this.setCameraControllerClass(OrthoCameraController);
            }
        };

        this.invertYCheckbox = new Checkbox('Invert Y Axis?');
        this.invertYCheckbox.onchanged = () => { GlobalSaveManager.saveSetting(`InvertY`, this.invertYCheckbox.checked); };
        this.contents.appendChild(this.invertYCheckbox.elem);
        GlobalSaveManager.addSettingListener('InvertY', this.invertYChanged.bind(this));

        this.invertXCheckbox = new Checkbox('Invert X Axis?');
        this.invertXCheckbox.onchanged = () => { GlobalSaveManager.saveSetting(`InvertX`, this.invertXCheckbox.checked); };
        this.contents.appendChild(this.invertXCheckbox.elem);
        GlobalSaveManager.addSettingListener('InvertX', this.invertXChanged.bind(this));
    }

    private onFovSliderChange(e: UIEvent): void {
        const value = this.fovSlider.getT();
        this.viewer.fovY = value * (Math.PI * 0.995);
    }

    private onKeyMoveSpeedChanged(): void {
        const keyMoveSpeed = this.viewer.cameraController!.getKeyMoveSpeed();
        if (keyMoveSpeed !== null) {
            setElementVisible(this.camSpeedSlider.elem, true);
            this.camSpeedSlider.setValue(keyMoveSpeed);
            this.ui.cameraSpeedIndicator.setCameraSpeed(keyMoveSpeed);
        } else {
            setElementVisible(this.camSpeedSlider.elem, false);
        }
    }

    public setInitialKeyMoveSpeed(v: number): void {
        this.camSpeedSlider.setValue(v);
    }

    private setCameraControllerClass(cameraControllerClass: CameraControllerClass) {
        this.viewer.setCameraController(new cameraControllerClass());
        this.cameraControllerSelected(cameraControllerClass);
        this.updateCameraSpeedFromSlider();
    }

    private onScrollWheel(): void {
        const v = clamp(this.camSpeedSlider.getValue() + Math.sign(this.viewer.inputManager.dz)*4, 0, 200);
        this.ui.setMouseActive();
        this.viewer.setKeyMoveSpeed(v);
    }

    private updateCameraSpeedFromSlider(): void {
        this.viewer.setKeyMoveSpeed(this.camSpeedSlider.getValue());
    }

    public cameraControllerSelected(cameraControllerClass: CameraControllerClass) {
        setElementHighlighted(this.cameraControllerWASD, cameraControllerClass === FPSCameraController);
        setElementHighlighted(this.cameraControllerOrbit, cameraControllerClass === OrbitCameraController);
        setElementHighlighted(this.cameraControllerOrtho, cameraControllerClass === OrthoCameraController);

        setElementVisible(this.fovSlider.elem, cameraControllerClass === FPSCameraController);
    }

    private invertYChanged(saveManager: SaveManager, key: string): void {
        const invertY = saveManager.loadSetting<boolean>(key, false);
        this.invertYCheckbox.setChecked(invertY);
    }

    private invertXChanged(saveManager: SaveManager, key: string): void {
        const invertX = saveManager.loadSetting<boolean>(key, false);
        this.invertXCheckbox.setChecked(invertX);
    }
}

class XRSettings extends Panel {
    public onWebXRStateRequested: (state: boolean)=>void = (state: boolean) => {};

    public enableXRCheckBox: Checkbox;
    private scaleSlider: Slider;

    constructor(private ui: UI, private viewer: Viewer.Viewer) {
        super();

        this.setTitle(VR_ICON, 'VR Settings');

        this.contents.style.lineHeight = '36px';

        this.contents.innerHTML += `
        <div id="About">
        <p>To enable VR in Chrome, make sure you go to <font color="aqua">chrome://flags/</font> and change the following settings:</p>
        <ul>
            <li> WebXR Device API - <font color="green"><strong>Enabled</strong></font></li>
            <li>OpenXR support - <font color="green"><strong>Enabled</strong></font></li>
            <li>OpenVR hardware support - <font color="green"><strong>Enabled</strong></font></li>
            <li>Oculus hardware support - <font color="green"><strong>Enabled</strong></font></li>
            <li>XR device sandboxing - <font color="red"><strong>Disabled</strong></font></li>
        </ul>
        <p>Click on the <strong>Enable VR</strong> checkbox to go in VR mode.</p>
        <p>Press the <strong>Trigger</strong> to go up, and use the <strong>Grab Button</strong> to go down.
        You can move horizontally by using the <strong>Joystick</strong>.
        </div>
        `;

        this.enableXRCheckBox = new Checkbox('Enable VR');
        this.contents.appendChild(this.enableXRCheckBox.elem);
        this.enableXRCheckBox.onchanged = this.enableXRChecked.bind(this);

        const displayScaleValue = (value: Number) => {
            return value.toPrecision(5).toString();
        };

        const getSliderLabel = () => {
            return `VR World Scale: ${displayScaleValue(this.viewer.xrCameraController.worldScale)}`;
        };

        this.scaleSlider = new Slider();
        this.scaleSlider.setLabel(getSliderLabel());
        this.scaleSlider.setRange(10, 10000);
        this.scaleSlider.setValue(this.viewer.xrCameraController.worldScale);
        this.scaleSlider.onvalue = () => {
            this.viewer.xrCameraController.worldScale = this.scaleSlider.getValue();
            this.scaleSlider.setValue(this.viewer.xrCameraController.worldScale);
            this.scaleSlider.setLabel(getSliderLabel());
        };
        this.contents.appendChild(this.scaleSlider.elem);
    }

    private async enableXRChecked(saveManager: SaveManager, key: string) {
        const enableXR = this.enableXRCheckBox.checked;
        this.enableXRCheckBox.setChecked(enableXR);
        this.onWebXRStateRequested(enableXR);
    }
}

class LineGraph {
    public canvas: HTMLCanvasElement;
    public ctx: CanvasRenderingContext2D;
    public textYOffset: number = 0;

    constructor(public minY: number = 0, public maxY: number = 160) {
        this.canvas = document.createElement('canvas');
        this.ctx = this.canvas.getContext('2d')!;
    }

    public beginDraw(width: number, height: number): void {
        Viewer.resizeCanvas(this.canvas, width, height, window.devicePixelRatio);

        const ctx = this.ctx;
        ctx.clearRect(0, 0, width, height);

        this.textYOffset = 24;
    }

    public drawPoints(points: number[], color: Color): void {
        const width = this.canvas.width;
        const height = this.canvas.height;

        const ctx = this.ctx;

        const pointsRange = points.length - 1;
        const valuesRange = (this.maxY - this.minY) - 1;

        const scaleX = width / pointsRange;
        const scaleY = height / valuesRange;

        ctx.lineWidth = 2;
        ctx.strokeStyle = colorToCSS(color);
        ctx.fillStyle = colorToCSS({ r: color.r, g: color.g, b: color.b, a: color.a - 0.8 });
        ctx.beginPath();
        ctx.lineTo(width + 20, height + 20);
        for (let i = 0; i < points.length; i++) {
            ctx.lineTo(width - i * scaleX, height - (points[i] - this.minY) * scaleY);
        }
        ctx.lineTo(-20, height + 20);
        ctx.closePath();
        ctx.fill();
        ctx.stroke();
    }

    public drawText(text: string): void {
        const ctx = this.ctx;

        ctx.fillStyle = 'white';
        ctx.font = '12pt monospace';
        ctx.fillText(text, 16, this.textYOffset);
        this.textYOffset += 16;
    }
}


class StatisticsPanel extends Panel {
    public history: RenderStatistics[] = [];
    private fpsGraph = new LineGraph();
    private fpsPoints: number[] = [];
    private fpsColor: Color = { r: 0.4, g: 0.9, b: 0.6, a: 1.0 };

    constructor(private viewer: Viewer.Viewer) {
        super();
        this.setTitle(STATISTICS_ICON, 'Statistics');

        this.contents.appendChild(this.fpsGraph.canvas);
    }

    public addRenderStatistics(renderStatistics: RenderStatistics): void {
        if (!this.expanded)
            return;

        this.history.unshift({ ...renderStatistics });

        while (this.history.length > 100) {
            this.history.pop();
        }

        this.fpsPoints.length = 100;
        for (let i = 0; i < this.fpsPoints.length; i++) {
            this.fpsPoints[i] = this.history[i] !== undefined ? this.history[i].fps : 0;
        }

        this.fpsGraph.beginDraw(this.elem.offsetWidth, 200);
        this.fpsGraph.drawPoints(this.fpsPoints, this.fpsColor);

        this.fpsGraph.drawText(`FPS: ${renderStatistics.fps | 0}`);
        if (renderStatistics.drawCallCount)
            this.fpsGraph.drawText(`Draw Calls: ${renderStatistics.drawCallCount}`);
        if (renderStatistics.triangleCount)
            this.fpsGraph.drawText(`Drawn Triangles: ${renderStatistics.triangleCount}`);
        if (renderStatistics.textureBindCount)
            this.fpsGraph.drawText(`Texture Binds: ${renderStatistics.textureBindCount}`);
        if (renderStatistics.bufferUploadCount)
            this.fpsGraph.drawText(`Buffer Uploads: ${renderStatistics.bufferUploadCount}`);

        const camPositionX = this.viewer.camera.worldMatrix[12].toFixed(2);
        const camPositionY = this.viewer.camera.worldMatrix[13].toFixed(2);
        const camPositionZ = this.viewer.camera.worldMatrix[14].toFixed(2);
        this.fpsGraph.drawText(`Camera Position: ${camPositionX} ${camPositionY} ${camPositionZ}`);

        const vendorInfo = this.viewer.gfxDevice.queryVendorInfo();
        this.fpsGraph.drawText(`Platform: ${vendorInfo.platformString}`);
    }
}

class StudioPanel extends Panel {
    private animationManager: CameraAnimationManager;
    private enableStudioBtn: HTMLElement;
    private disableStudioBtn: HTMLElement;

    private studioPanelContents: HTMLElement;
    private studioHelpText: HTMLElement;

    private studioControlsContainer: HTMLElement;

    private keyframeList: HTMLElement;
    private selectedKeyframeListItem?: HTMLElement;

    private editKeyframePositionBtn: HTMLElement;

    private keyframeControls: HTMLElement;
    private selectedKeyframe: Keyframe;
    private keyframeNameInput: HTMLInputElement;
    private keyframeDurationContainer: HTMLElement;
    private keyframeDurationInput: HTMLInputElement;
    private keyframeHoldDurationInput: HTMLInputElement;
    private interpolationSettings: HTMLElement;
    private linearInterpBtn: HTMLElement;
    private easeInInterpBtn: HTMLElement;
    private easeOutInterpBtn: HTMLElement;
    private easeBothInterpBtn: HTMLElement;
    private selectedInterpBtn?: HTMLElement;
    private moveKeyframeUpBtn: HTMLElement;
    private moveKeyframeDownBtn: HTMLElement;

    private previewKeyframeBtn: HTMLElement;
    private stopPreviewKeyframeBtn: HTMLElement;

    private firstKeyframeBtn: HTMLElement;
    private previousKeyframeBtn: HTMLElement;
    private nextKeyframeBtn: HTMLElement;
    private lastKeyframeBtn: HTMLElement;

    private playbackControls: HTMLElement;
    private hideUiCheckbox: Checkbox;
    private delayStartCheckbox: Checkbox;
    private loopAnimationCheckbox: Checkbox;
    private playAnimationBtn: HTMLElement;
    private stopAnimationBtn: HTMLElement;

    constructor(private ui: UI, private viewer: Viewer.Viewer) {
        super();
        this.setTitle(CLAPBOARD_ICON, 'Studio');
        this.contents.insertAdjacentHTML('beforeend', `
        <div style="display: grid; grid-template-columns: 3fr 1fr 1fr; align-items: center;">
            <div class="SettingsHeader">Studio Mode</div>
            <div id="enableStudioBtn" class="SettingsButton EnableStudioMode">Enable</div><div id="disableStudioBtn" class="SettingsButton DisableStudioMode">Disable</div>
        </div>
        <div id="studioPanelContents" hidden></div>
        `);
        this.contents.style.lineHeight = '36px';
        this.enableStudioBtn = this.contents.querySelector('#enableStudioBtn') as HTMLInputElement;
        this.disableStudioBtn = this.contents.querySelector('#disableStudioBtn') as HTMLInputElement;
        this.studioPanelContents = this.contents.querySelector('#studioPanelContents') as HTMLElement;
        this.enableStudioBtn.onclick = () => {
            if (!ui.studioModeEnabled) {
                // Switch to the FPS Camera Controller ().
                (ui.viewerSettings.elem.querySelector('.CameraControllerWASD') as HTMLElement).click();
                ui.studioModeEnabled = true;
                // Disable switching of camera controllers in studio mode.
                ui.viewerSettings.contents.querySelectorAll('.SettingsButton').forEach(el => {
                    el.classList.add('disabled');
                });
                // If this is the first time Studio Mode is being enabled, we need to initialize things.
                if (!this.studioPanelContents.children.length) {
                    this.initStudio();
                }
                this.animationManager.enableStudioController(this.viewer);
                this.studioPanelContents.removeAttribute('hidden');
                ui.setPanelsAutoClosed(false);
                setElementHighlighted(this.enableStudioBtn, true);
                setElementHighlighted(this.disableStudioBtn, false);
            }
        }
        this.disableStudioBtn.onclick = () => {
            if (ui.studioModeEnabled) {
                ui.studioModeEnabled = false;
                // Re-enable camera controller switching.
                ui.viewerSettings.contents.querySelectorAll('.SettingsButton').forEach(el => {
                    el.classList.remove('disabled');
                });
                // Switch back to the FPS Camera Controller.
                (ui.viewerSettings.elem.querySelector('.CameraControllerWASD') as HTMLElement).click();
                this.studioPanelContents.setAttribute('hidden', '');
                setElementHighlighted(this.disableStudioBtn, true);
                setElementHighlighted(this.enableStudioBtn, false);
            }
        };
        setElementHighlighted(this.disableStudioBtn, true);
        setElementHighlighted(this.enableStudioBtn, false);
    }

    private initStudio(): void {
        // Add Studio Mode-specific CSS.
        document.head.insertAdjacentHTML('beforeend', `
        <style>
            #studioHelpText {
                line-height:1.5;
                padding: 0 1rem 0.5rem 1rem;
                min-height:3rem;
            }
            #keyframeList {
                list-style: none;
                padding: 0;
                margin: 0;
                height: 22rem;
                overflow-y: scroll;
                border: 1px solid #555;
            }
            #keyframeList > li {
                position: relative;
                background-color: #441111;
            }
            #keyframeControls {
                line-height: 1.2;
            }
            #keyframeControls input {
                background: #000;
                color: white;
                font-weight: bold;
                font: 16px monospace;
                border: 1px solid #444444;
            }
            .KeyframeSettingsName {
                margin-top: 0.5rem;
                margin-bottom: 0.25rem;
            }
            .KeyframeNumericInput {
                width: 3.25rem;
            }
            #studioControlsContainer .disabled { 
                cursor: not-allowed!important;
            }
            #playbackControls {
                padding: 0 5rem 1rem;
                border-top: 1px solid #444;
            }
            button.SettingsButton {
                font: 16px monospace;
                font-weight: bold;
                border: none;
                width: 100%;
                color: inherit;
                padding: 0.15rem;
            }
        </style>
        `);
        this.studioPanelContents.insertAdjacentHTML('afterbegin', `
        <div id="studioHelpText"></div>
        <div id="studioControlsContainer" hidden>
            <div style="display: grid; grid-template-columns: 3fr 2fr;">
                <div style="margin: 0 0.5rem">
                    <ol id="keyframeList" class="KeyframeList"></ol>
                    <div id="keyframeNavControls" style="display: grid; grid-template-columns: 1fr 1fr 1fr 1fr; gap: 0.25rem;">
                        <button type="button" id="firstKeyframeBtn" class="SettingsButton">&lt;&lt;-</button>
                        <button type="button" id="previousKeyframeBtn" class="SettingsButton">&lt;-</button>
                        <button type="button" id="nextKeyframeBtn" class="SettingsButton">-&gt;</button>
                        <button type="button" id="lastKeyframeBtn" class="SettingsButton">-&gt;&gt;</button>
                    </div>
                </div>
                <div id="keyframeControls" hidden>
                    <button type="button" id="editKeyframePositionBtn" class="SettingsButton">Edit Position</button>
                    <div>
                        <div class="SettingsHeader KeyframeSettingsName">Name</div>
                        <input id="keyframeName" type="text" minLength="1" maxLength="20" size="10"/>
                    </div>
                    <div id="keyframeDurationContainer">
                        <div class="SettingsHeader KeyframeSettingsName">Duration</div>
                        <input id="keyframeDuration" class="KeyframeNumericInput" type="number" min="0" max="100.0" step="0.1"/> <span>s</span>
                    </div>
                    <div id="interpolationSettings">
                        <div class="SettingsHeader KeyframeSettingsName">Interpolation</div>
                        <div style="display: grid; grid-template-columns: 1fr 1fr;">
                            <button type="button" id="linearInterpBtn" class="SettingsButton InterpButton" data-interp-type="LINEAR">Linear</button>
                            <button type="button" id="easeInInterpBtn" class="SettingsButton InterpButton" data-interp-type="EASE_IN">Ease In</button>
                            <button type="button" id="easeOutInterpBtn" class="SettingsButton InterpButton" data-interp-type="EASE_OUT">Ease Out</button>
                            <button type="button" id="easeBothInterpBtn" class="SettingsButton InterpButton" data-interp-type="EASE_BOTH">Ease Both</button>
                        </div>
                    </div>
                    <div>
                        <div class="SettingsHeader KeyframeSettingsName">Hold Duration</div>
                        <input id="keyframeHoldDuration" class="KeyframeNumericInput" type="number" min="0" max="100.0" step="0.1"/> <span>s</span>
                    </div>
                    <div style="margin: 1rem;">
                        <button type="button" id="moveKeyframeUpBtn" style="margin-bottom:0.5rem;" class="SettingsButton">Move up</button>
                        <button type="button" id="moveKeyframeDownBtn" class="SettingsButton">Move down</button>
                    </div>
                    <button type="button" id="previewKeyframeBtn" class="SettingsButton">Preview keyframe</button>
                    <button type="button" id="stopPreviewKeyframeBtn" class="SettingsButton" hidden>Stop Preview</button>
                </div>
            </div>
            <div id="playbackControls">
                <button type="button" id="playAnimationBtn" class="SettingsButton">▶</button>
                <button type="button" id="stopAnimationBtn" class="SettingsButton" hidden>■</button>
            </div>
        </div>`);
        this.studioHelpText = this.contents.querySelector('#studioHelpText') as HTMLElement;
        this.studioHelpText.dataset.startPosHelpText = 'Move the camera to the desired starting position and press Enter.';
        this.studioHelpText.dataset.editPosHelpText = 'Move the camera to the desired position and press Enter.';
        this.studioHelpText.innerText = this.studioHelpText.dataset.startPosHelpText;
        this.studioControlsContainer = this.contents.querySelector('#studioControlsContainer') as HTMLElement;
        this.keyframeList = this.contents.querySelector('#keyframeList') as HTMLElement;

        this.editKeyframePositionBtn = this.contents.querySelector('#editKeyframePositionBtn') as HTMLInputElement;
        setElementHighlighted(this.editKeyframePositionBtn, false);

        this.keyframeControls = this.contents.querySelector('#keyframeControls') as HTMLElement;
        this.keyframeNameInput = this.contents.querySelector('#keyframeName') as HTMLInputElement;
        this.keyframeDurationContainer = this.contents.querySelector('#keyframeDurationContainer') as HTMLElement;
        this.keyframeDurationInput = this.contents.querySelector('#keyframeDuration') as HTMLInputElement;
        this.keyframeHoldDurationInput = this.contents.querySelector('#keyframeHoldDuration') as HTMLInputElement;

        this.interpolationSettings = this.contents.querySelector('#interpolationSettings') as HTMLElement;
        this.interpolationSettings.dataset.helpText = 'The interpolation method used for animating this keyframe.';

        this.linearInterpBtn = this.contents.querySelector('#linearInterpBtn') as HTMLInputElement;
        this.easeInInterpBtn = this.contents.querySelector('#easeInInterpBtn') as HTMLInputElement;
        this.easeOutInterpBtn = this.contents.querySelector('#easeOutInterpBtn') as HTMLInputElement;
        this.easeBothInterpBtn = this.contents.querySelector('#easeBothInterpBtn') as HTMLInputElement;

        this.moveKeyframeUpBtn = this.contents.querySelector('#moveKeyframeUpBtn') as HTMLInputElement;
        this.moveKeyframeDownBtn = this.contents.querySelector('#moveKeyframeDownBtn') as HTMLInputElement;

        this.previewKeyframeBtn = this.contents.querySelector('#previewKeyframeBtn') as HTMLInputElement;
        this.stopPreviewKeyframeBtn = this.contents.querySelector('#stopPreviewKeyframeBtn') as HTMLInputElement;

        this.firstKeyframeBtn = this.contents.querySelector('#firstKeyframeBtn') as HTMLInputElement;
        this.previousKeyframeBtn = this.contents.querySelector('#previousKeyframeBtn') as HTMLInputElement;
        this.nextKeyframeBtn = this.contents.querySelector('#nextKeyframeBtn') as HTMLInputElement;
        this.lastKeyframeBtn = this.contents.querySelector('#lastKeyframeBtn') as HTMLInputElement;

        this.playbackControls = this.contents.querySelector('#playbackControls') as HTMLElement;

        this.delayStartCheckbox = new Checkbox('Delay animation playback');
        this.loopAnimationCheckbox = new Checkbox('Loop animation');
        this.hideUiCheckbox = new Checkbox('Hide UI during playback');
        this.delayStartCheckbox.elem.dataset.helpText = 'Delay the start of the animation by 2s. Useful for avoiding capture of the mouse cursor.';
        this.loopAnimationCheckbox.elem.dataset.helpText = 'Loop the animation until manually stopped.'
        this.hideUiCheckbox.elem.dataset.helpText = 'Hide the noclip UI during playback. (Press Escape to stop playback.)';
        this.playbackControls.insertAdjacentElement('afterbegin', this.delayStartCheckbox.elem);
        this.playbackControls.insertAdjacentElement('afterbegin', this.loopAnimationCheckbox.elem);
        this.playbackControls.insertAdjacentElement('afterbegin', this.hideUiCheckbox.elem);

        this.playAnimationBtn = this.contents.querySelector('#playAnimationBtn') as HTMLInputElement;
        this.stopAnimationBtn = this.contents.querySelector('#stopAnimationBtn') as HTMLInputElement;

        this.animationManager = new CameraAnimationManager(this.keyframeList, this.studioControlsContainer);

        this.keyframeList.dataset.helpText = 'Click on a keyframe to jump to its end position.';
        // Event fired when start position for an animation is first set.
        this.keyframeList.addEventListener('startPositionSet', () => {
            this.studioHelpText.dataset.default = 'Move the camera and press Enter to place keyframes.';
            this.studioHelpText.innerText = this.studioHelpText.dataset.default;
            this.studioControlsContainer.removeAttribute('hidden');
            const startPositionListItem: HTMLElement = document.createElement('li');
            startPositionListItem.innerText = 'Starting Position';
            startPositionListItem.dataset.name = startPositionListItem.innerText;
            startPositionListItem.onclick = (e: MouseEvent) => {
                this.selectKeyframeListItem(e);
                this.keyframeNameInput.setAttribute('disabled', '');
                this.moveKeyframeDownBtn.setAttribute('hidden', '');
                this.moveKeyframeUpBtn.setAttribute('hidden', '');
                if (!this.loopAnimationCheckbox.checked) {
                    this.keyframeDurationContainer.setAttribute('hidden', '');
                    this.previewKeyframeBtn.setAttribute('hidden', '');
                }
            };
            startPositionListItem.dataset.index = '0';
            this.keyframeList.insertAdjacentElement('afterbegin', startPositionListItem);
            startPositionListItem.click();
        });

        // Event fired whenever a new keyframe is added.
        this.keyframeList.addEventListener('newKeyframe', e => this.handleNewKeyframeEvent(e as CustomEvent));

        this.editKeyframePositionBtn.onclick = () => {
            this.disableKeyframeControls();
            this.animationManager.enableEditKeyframePosition();
            this.studioHelpText.innerText = this.studioHelpText.dataset.editPosHelpText as string;
            setElementHighlighted(this.editKeyframePositionBtn, true);
        };

        // Event fired when a keyframe's position is edited.
        this.keyframeList.addEventListener('keyframePositionEdited', () => {
            this.resetHelpText();
            this.enableKeyframeControls();
            setElementHighlighted(this.editKeyframePositionBtn, false);
        });

        this.firstKeyframeBtn.onclick = () => this.navigateKeyframeList(-this.keyframeList.children.length);
        this.previousKeyframeBtn.onclick = () => this.navigateKeyframeList(-1);
        this.nextKeyframeBtn.onclick = () => this.navigateKeyframeList(1);
        this.lastKeyframeBtn.onclick = () => this.navigateKeyframeList(this.keyframeList.children.length);

        this.keyframeNameInput.onkeyup = () => {
            if (this.selectedKeyframeListItem) {
                this.selectedKeyframeListItem.dataset.name = this.keyframeNameInput.value;
                this.selectedKeyframeListItem.childNodes[0].nodeValue = this.keyframeNameInput.value;
            }
        };

        this.keyframeDurationInput.dataset.helpText = 'The length of time spent animating between the previous keyframe and this one.'
        this.keyframeDurationInput.onchange = () => {
            const durationVal: number = parseFloat(this.keyframeDurationInput.value);
            this.selectedKeyframe.durationInSeconds = durationVal;
            if (this.interpolationSettings.hasAttribute('hidden')) {
                if (durationVal > 0) {
                    this.interpolationSettings.removeAttribute('hidden');
                }
            } else if (durationVal === 0) {
                this.interpolationSettings.setAttribute('hidden', '');
            }
        };

        const interpBtns: NodeList = document.querySelectorAll('#interpolationSettings .InterpButton');
        for (let i = 0; i < interpBtns.length; i++) {
            const btn: HTMLElement = interpBtns[i] as HTMLElement;
            btn.onclick = () => this.setInterpType(btn);
            setElementHighlighted(btn, false);
        }

        this.keyframeHoldDurationInput.dataset.helpText = 'The length of time to hold on this keyframe\'s end position before moving to the next.';
        this.keyframeHoldDurationInput.onchange = () => {
            this.selectedKeyframe.holdDurationInSeconds = parseFloat(this.keyframeHoldDurationInput.value);
        };

        this.moveKeyframeUpBtn.onclick = () => {
            if (this.animationManager.moveKeyframeUp() && this.selectedKeyframeListItem) {
                const index = parseInt(this.selectedKeyframeListItem.dataset.index as string);
                const listItems = this.keyframeList.children;
                this.keyframeList.insertBefore(listItems[index], listItems[index - 1]);
                this.updateKeyframeIndices(index - 1);
                this.selectedKeyframeListItem.click();
            }
        }

        this.moveKeyframeDownBtn.onclick = () => {
            if (this.animationManager.moveKeyframeDown() && this.selectedKeyframeListItem) {
                const index = parseInt(this.selectedKeyframeListItem.dataset.index as string);
                const listItems = this.keyframeList.children;
                this.keyframeList.insertBefore(listItems[index + 1], listItems[index]);
                this.updateKeyframeIndices(index);
                this.selectedKeyframeListItem.click();
            }
        }

        this.previewKeyframeBtn.dataset.helpText = 'Preview the animation between the previous keyframe and this one.'
        this.previewKeyframeBtn.onclick = () => {
            if (this.keyframeList.children.length > 1) {
                this.disableKeyframeControls();
                this.playAnimationBtn.setAttribute('hidden', '');
                this.previewKeyframeBtn.setAttribute('hidden', '');
                this.stopPreviewKeyframeBtn.removeAttribute('hidden');
                this.stopPreviewKeyframeBtn.removeAttribute('disabled');
                this.stopPreviewKeyframeBtn.classList.remove('disabled');
                this.stopAnimationBtn.removeAttribute('hidden');
                this.stopAnimationBtn.removeAttribute('disabled');
                this.animationManager.previewKeyframe();
            }
        };

        this.stopPreviewKeyframeBtn.onclick = () => {
            this.animationManager.stopAnimation();
        };

        this.loopAnimationCheckbox.onchanged = () => {
            if (this.selectedKeyframeListItem === this.keyframeList.children[0] && this.keyframeList.children.length > 1) {
                if (this.loopAnimationCheckbox.checked) {
                    this.keyframeDurationContainer.removeAttribute('hidden');
                    this.previewKeyframeBtn.removeAttribute('hidden');
                } else {
                    this.keyframeDurationContainer.setAttribute('hidden', '');
                    this.previewKeyframeBtn.setAttribute('hidden', '');
                }
            }
        };

        this.playAnimationBtn.onclick = (e) => {
            if (this.keyframeList.children.length > 1) {
                e.stopPropagation();
                this.disableKeyframeControls();
                this.playAnimationBtn.setAttribute('hidden', '');
                this.stopAnimationBtn.removeAttribute('disabled');
                this.stopAnimationBtn.classList.remove('disabled');
                this.stopAnimationBtn.removeAttribute('hidden');
                if (this.hideUiCheckbox.checked) {
                    this.ui.toggleUI(false);
                }
                if (this.delayStartCheckbox.checked) {
                    setTimeout(() => {
                        this.animationManager.playAnimation(this.loopAnimationCheckbox.checked);
                    }, 2000);
                } else {
                    this.animationManager.playAnimation(this.loopAnimationCheckbox.checked);
                }
            }
        };

        this.stopAnimationBtn.onclick = () => {
            this.animationManager.stopAnimation();
            this.playAnimationBtn.removeAttribute('hidden');
            this.stopAnimationBtn.setAttribute('hidden', '');
        };

        this.studioControlsContainer.addEventListener('animationStopped', () => {
            this.enableKeyframeControls();

            if (this.selectedKeyframeListItem) {
                if (this.loopAnimationCheckbox.checked || this.selectedKeyframeListItem !== this.keyframeList.children[0]) {
                    this.keyframeDurationContainer.removeAttribute('hidden');
                    this.previewKeyframeBtn.removeAttribute('hidden');
                }
            }

            this.playAnimationBtn.removeAttribute('hidden');
            this.stopPreviewKeyframeBtn.setAttribute('hidden', '');
            this.stopAnimationBtn.setAttribute('hidden', '');
            this.ui.toggleUI(true);
        });

        // Set a mouseover event for any elements in the panel with defined help text.
        const controls: NodeList = document.querySelectorAll('#studioPanelContents *');
        for (let i = 0; i < controls.length; i++) {
            const control: HTMLElement = controls[i] as HTMLElement;
            if (control.dataset.helpText) {
                control.onfocus = () => this.displayHelpText(control);
                control.onmouseenter = () => this.displayHelpText(control);
                control.onmouseleave = () => this.resetHelpText();
            }
        }
    }

    private navigateKeyframeList(amount: number): void {
        if (this.selectedKeyframeListItem) {
            let index = parseInt(this.selectedKeyframeListItem.dataset.index as string) + amount;
            if (index < 0) {
                index = 0;
            } else if (index >= this.keyframeList.children.length) {
                index = this.keyframeList.children.length - 1;
            }
            (this.keyframeList.children[index] as HTMLElement).click();
        }
    }

    private setInterpType(btn: HTMLElement) {
        this.selectedKeyframe.interpType = btn.dataset.interpType as InterpolationType;
        if (this.selectedInterpBtn) {
            setElementHighlighted(this.selectedInterpBtn, false);
        }
        this.selectedInterpBtn = btn;
        setElementHighlighted(this.selectedInterpBtn, true);
    }

    private displayHelpText(elem: HTMLElement) {
        this.studioHelpText.innerText = elem.dataset.helpText ? elem.dataset.helpText : this.studioHelpText.dataset.default as string;
    }

    private resetHelpText() {
        this.studioHelpText.innerText = this.studioHelpText.dataset.default as string;
    }

    private handleNewKeyframeEvent(e: CustomEvent) {
        const keyframeListItem: HTMLElement = document.createElement('li');
        // The keyframe index is passed as the CustomEvent detail.
        const keyframeIndex: number = e.detail;
        keyframeListItem.innerText = 'Keyframe ' + (this.animationManager.totalKeyframesAdded());
        keyframeListItem.dataset.index = keyframeIndex.toString();
        keyframeListItem.dataset.name = keyframeListItem.innerText;
        keyframeListItem.onclick = (e: MouseEvent) => this.selectKeyframeListItem(e);
        const clearButton = document.createElement('button');
        clearButton.textContent = '🗙';
        clearButton.type = 'button';
        clearButton.style.color = 'white';
        clearButton.style.position = 'absolute';
        clearButton.style.width = '24px';
        clearButton.style.height = '24px';
        clearButton.style.right = '8px';
        clearButton.style.top = '6px';
        clearButton.style.bottom = '6px';
        clearButton.style.lineHeight = '20px';
        clearButton.style.cursor = 'pointer';
        clearButton.style.backgroundColor = 'transparent';
        clearButton.style.border = '0';
        clearButton.style.fontSize = '16px';
        clearButton.style.padding = '0';
        clearButton.style.fontWeight = 'bold';
        clearButton.onclick = e => {
            e.stopPropagation();
            if (this.keyframeList.hasAttribute('disabled')) {
                return;
            }

            if (this.selectedKeyframeListItem === keyframeListItem) {
                this.selectedKeyframeListItem = undefined;
                this.keyframeControls.setAttribute('hidden', '');
                this.animationManager.deselectKeyframe();
            }
            const toRemove = parseInt(keyframeListItem.dataset.index as string);
            keyframeListItem.remove();
            this.updateKeyframeIndices(toRemove);
            this.animationManager.removeKeyframe(toRemove);
        };
        keyframeListItem.insertAdjacentElement('beforeend', clearButton);

        if (keyframeIndex === this.keyframeList.children.length) {
            this.keyframeList.insertAdjacentElement('beforeend', keyframeListItem);
        } else {
            this.keyframeList.children[keyframeIndex].insertAdjacentElement('afterend', keyframeListItem);
            this.updateKeyframeIndices(keyframeIndex);
        }
        keyframeListItem.click();
    }

    private selectKeyframeListItem(e: MouseEvent) {
        if (this.keyframeList.hasAttribute('disabled')) {
            return;
        }

        const liElem = e.target as HTMLElement;
        const index: number = parseInt(liElem.dataset.index as string);
        this.selectedKeyframe = this.animationManager.getKeyframeByIndex(index);
        if (this.selectedKeyframeListItem) {
            setElementHighlighted(this.selectedKeyframeListItem, false);
        }
        this.selectedKeyframeListItem = liElem;
        this.keyframeNameInput.value = liElem.dataset.name as string;
        this.keyframeDurationInput.value = this.selectedKeyframe.durationInSeconds.toString();
        this.keyframeHoldDurationInput.value = this.selectedKeyframe.holdDurationInSeconds.toString();
        const interpType: InterpolationType = this.selectedKeyframe.interpType;
        if (this.selectedKeyframe.durationInSeconds > 0) {
            if (this.selectedInterpBtn) {
                setElementHighlighted(this.selectedInterpBtn, false);
            }
            switch (interpType) {
                case InterpolationType.LINEAR:
                    this.selectedInterpBtn = this.linearInterpBtn;
                    break;
                case InterpolationType.EASE_IN:
                    this.selectedInterpBtn = this.easeInInterpBtn;
                    break;
                case InterpolationType.EASE_OUT:
                    this.selectedInterpBtn = this.easeOutInterpBtn;
                    break;
                case InterpolationType.EASE_BOTH:
                    this.selectedInterpBtn = this.easeBothInterpBtn;
                    break;
            }
            setElementHighlighted(this.selectedInterpBtn, true);
            this.interpolationSettings.removeAttribute('hidden');
        } else {
            this.interpolationSettings.setAttribute('hidden', '');
        }
        this.keyframeControls.removeAttribute('hidden');
        this.keyframeNameInput.removeAttribute('hidden');
        this.keyframeNameInput.removeAttribute('disabled');
        this.keyframeDurationContainer.removeAttribute('hidden');
        this.moveKeyframeDownBtn.removeAttribute('hidden');
        this.moveKeyframeUpBtn.removeAttribute('hidden');
        this.previewKeyframeBtn.removeAttribute('hidden');
        setElementHighlighted(this.selectedKeyframeListItem, true);
    }

    private disableKeyframeControls(): void {
        this.studioControlsContainer.querySelectorAll(`#keyframeList, #keyframeList li, button, input`).forEach((e) => {
            e.setAttribute('disabled', '');
            e.classList.add('disabled');
        });
    }

    private enableKeyframeControls(): void {
        this.studioControlsContainer.querySelectorAll(`#keyframeList, #keyframeList li, button, input`).forEach((e) => {
            e.removeAttribute('disabled');
            e.classList.remove('disabled');
        });
    }

    private updateKeyframeIndices(updatedPos: number) {
        for (let i = updatedPos; i < this.keyframeList.children.length; i++) {
            (this.keyframeList.children[i] as HTMLElement).dataset.index = i.toString();
        }
    }
}

class About extends Panel {
    public onfaq: (() => void) | null = null;

    constructor() {
        super();
        this.setTitle(ABOUT_ICON, 'About');

        this.contents.innerHTML = `
<div id="About">
<style>
#About {
    padding: 12px;
    line-height: 1.2;
}
#About a {
    color: white;
}
#About li span {
    color: #aaa;
}
#About h1 {
    margin: 0px;
    font-size: 2em;
}
#About h2 {
    font-size: 12.8pt;
}
#About h1 span, #About h1 img {
    vertical-align: middle;
    line-height: 64px;
}
#About .BuildVersion a {
    color: #666;
    font-size: smaller;
}
</style>

<h1> <img src="${logoURL}"> <span> noclip.website </span> </h1>
<h2> A digital museum of video game levels </h2>

<a href="#" class="FAQLink"> What is this? / FAQ </a>

<p> <strong>CLICK AND DRAG</strong> to look around and use <strong>WASD</strong> to move the camera </p>
<p> Hold <strong>SHIFT</strong> to go faster, and use <strong>MOUSE WHEEL</strong> to fine tune the speed
<strong>Z</strong> toggles the UI. </p>

<p><a href="https://discord.gg/bkJmKKv"><strong>JOIN THE DISCORD</strong> by clicking here</a></p>

<p><strong>CODE PRIMARILY WRITTEN</strong> by <a href="https://twitter.com/JasperRLZ">Jasper</a></p>

<p><strong>OPEN SOURCE</strong> at <a href="${GITHUB_URL}">GitHub</a></p>

<p class="BuildVersion"><a href="${GITHUB_REVISION_URL}">build ${GIT_SHORT_REVISION}</a></p>
</div>
`;
        const faqLink = this.contents.querySelector('.FAQLink') as HTMLAnchorElement;
        faqLink.onclick = () => {
            if (this.onfaq !== null)
                this.onfaq();
        };
    }
}

class FAQPanel implements Widget {
    private toplevel: HTMLElement;
    private panel: HTMLElement;

    public elem: HTMLElement;

    constructor() {
        this.toplevel = document.createElement('div');
        this.toplevel.classList.add('FAQPanel');
        this.toplevel.style.position = 'absolute';
        this.toplevel.style.left = '0';
        this.toplevel.style.top = '0';
        this.toplevel.style.right = '0';
        this.toplevel.style.bottom = '0';
        this.toplevel.style.background = 'rgba(0, 0, 0, 0.8)';
        this.toplevel.onclick = () => {
            this.elem.style.display = 'none';
        };

        const styleFrag = createDOMFromString(`
<style>
.FAQPanel a:link, .FAQPanel a:visited { color: #ddd; }
.FAQPanel a:hover { color: #fff; }
</style>
`);
        this.toplevel.appendChild(styleFrag);

        this.panel = document.createElement('div');
        this.panel.style.boxSizing = 'border-box';
        this.panel.style.width = '50vw';
        this.panel.style.margin = '5vh auto';
        this.panel.style.height = '90vh';
        this.panel.style.backgroundColor = 'black';
        this.panel.style.padding = '2em';
        this.panel.style.font = '11pt monospace';
        this.panel.style.overflow = 'auto';
        this.panel.style.color = '#ddd';
        this.panel.style.textAlign = 'justify';
        this.panel.onclick = (e) => {
            e.stopPropagation();
        };

        const qa = document.createElement('div');
        this.panel.appendChild(qa);

        const faq = `
## What is noclip.website?

<p>noclip.website is a celebration of video game level design and art. It's a chance to
explore and deepen your appreciation for some of your favorite games.</p>

## Why did you make this?

<p>I've always had an appreciation for the incredible worlds that game developers make.
Sometimes staring closely at levels might help you understand the challenges the designers
were facing, and what problems and techniques they used to solve them. You can learn a lot
about a game by looking in the places they <em>don't</em> show in the game itself. It's
also a ton of fun to test your memory, seeing if you can remember how a level is laid
out, or where two rooms might connect to each other.</p>

## It doesn't work!

<p>Oops, sorry about that. Please let me know through either the <a href="https://discord.gg/bkJmKKv">official noclip.website Discord</a>
or <a href="https://twitter.com/JasperRLZ/">Twitter</a>. Try to let me know what
OS/browser/GPU you were using, and what game you tried to view, and I'll investigate.</p>

## Can I request a game?

<p>Maybe. Check around to see if anybody has looked at the game files before. If there's
existing community documentation, that helps a lot. And if you're around to help answer
questions or provide map names, I'm even more inclined.</p>

<p>Even having documentation, games can take months of my time to add. So I have to be
very careful with which games I choose to spend my time with.</p>

<p>If you have some programming skills and want to try to add a game yourself, I fully
welcome that. Join the Discord and I will be happy to help you get set up with a
development environment and walk you through the code.</p>

## Why do some levels look broken?

<p>In order to put a game on the website, I first need to take apart the game, extract
the data, and then figure out how to put it back together. Some of these games, especially
the newer ones, are really complex with their levels and their models, and that often means
it takes more work to make it look correct. The line between "game engine" and "game data"
is only getting blurrier and blurrier.</p>

<p>My dream is that the site contains fully accurate versions of each game, and I try
to get closer to that goal when I can, but the effort and time involved to make an accurate
recreation can sometimes be far too much, or would push me more into recreating large
parts of the original game's engine, which I'm less interested in doing myself.</p>

## How do I export models from the site?

<p>You can't. From the technical side, there is no one consistent file format that has
all of the features that an accurate model would require. From a personal perspective,
I'm not ready to take on the support burden of writing an export tool.</p>

<p>That said, if you would like to use my work as a base to build your own tools, the website
is open-source and source code can be found at <a href="https://github.com/magcius/noclip.website">GitHub</a>.</p>

<p>If you are looking for art for your own projects, there are some fantastic artists
out there in the community that are always looking for work. Hire them instead of
using art assets from other games.</p>

## This is cool! Any way I can help you out!

<p>Absolutely. Join <a href="https://discord.gg/bkJmKKv">the official Discord</a> and ask around if you would like to help out.
The easiest things to help out with are providing savestates and naming maps, and can
be done even if you do not know how to code. There's also some work that would be
appreciated to help me improve accuracy, like running games in certain modes to help
me compare the two.</p>

<p>If you have a more tech-y background, there's always coding work to be done. All
the source code to the site is available at <a href="https://github.com/magcius/noclip.website">GitHub</a>,
whether you want to browse around, use it for your own purposes, or help contribute.</p>

## Why does Skyward Sword have a level called Despacito? Is that its official name?

<p>Nah. The internal names of a lot of the Zelda games is often just a letter-number code,
something like 'F203_05'. Most of the maps have no real in-game name as far as I can
tell, so I often spend a lot of time hunting down longplays on YouTube or playing the
game myself to try and come up with a name for it. I had done this for most of
Skyward Sword, but got a bit stumped on some of the maps, and put "Despacito" as an
inside joke.</p>

<p>If you come up with a better name for these maps, feel free to tell me, either on
the <a href="https://discord.gg/bkJmKKv">official noclip.website Discord</a> or through
<a href="https://twitter.com/JasperRLZ/">Twitter</a>.</p>

## Are you afraid of being taken down?

<p>Less than you might think. Companies take down fan projects when they're competing
with their in-house projects. I don't see noclip.website as competing with any game
out there &mdash; it's more of a museum, not a game. The worlds on display are incredible
and I hope they encourage you to go out and buy a copy of the game itself.</p>

<p>That said, I have enormous respect for the developers and dev teams and if I received
a take-down request, I would honor it. It is their work on display, after all.</p>

<p>Developers are only able to make these fantastic worlds if we collectively support
them. noclip would not exist without their hard work and dedication. To ensure that they
remain healthy, please try to buy games instead of pirating them. I also put in extra effort
to ensure that all assets available on this site cannot be used to pirate the game itself.</p>

## Do you accept donations?

<p>No. Use the money to buy some games instead.</p>

## Any affiliation to noclip, the documentary people?

<p>I chatted with them once, but the name is a coincidence. The name comes from an old Quake
command that would let you fly through the levels here, just like in the game.</p>

## Have you seen the YouTube show Boundary Break?

<p>Of course! I love that show. I'm ecstatic to see that exploring video game levels from
different angles has captured the imaginations of such a wide audience. And I hope that this
site encourages that same curiosity that's visible all throughout Boundary Break, trekking
through these levels on your own adventures!</p>

## Who made this site?

<p>In my opinion? The artists and game developers. They made everything you actually see here
on display.</p>

<p>But in terms of, you know, developing the site itself, that would be me, <a href="https://twitter.com/JasperRLZ/">Jasper</a>,
but I could not have done it alone. I've been assisted by so many others throughout:
<a href="https://twitter.com/beholdnec">N.E.C.</a>,
<a href="https://twitter.com/JuPaHe64">JuPaHe64</a>,
<a href="https://twitter.com/Jawchewa">Jawchewa</a>,
<a href="https://twitter.com/Starschulz">Starschulz</a>,
<a href="https://twitter.com/kittensandals">SpaceCats</a>,
<a href="https://twitter.com/arukidev">Aruki</a>,
<a href="https://twitter.com/TanukiMatthew">TanukiMatthew</a>,
<a href="https://twitter.com/QuadeZaban">Quade Zaban</a>,
<a href="https://twitter.com/Murugalstudio">Murugo</a>,
<a href="https://twitter.com/ambienttiger">pat</a>,
<a href="https://github.com/agentcatcat/">catcat</a>,
<a href="https://twitter.com/PistonMiner">PistonMiner</a>,
<a href="https://twitter.com/LordNed">LordNed</a>,
<a href="https://twitter.com/SageOfMirrors">SageOfMirrors</a>,
<a href="https://github.com/blank63">blank63</a>,
<a href="https://twitter.com/StapleButter">StapleButter</a>,
<a href="https://twitter.com/xdanieldzd">xdanieldzd</a>,
<a href="https://github.com/vlad001">vlad001</a>,
<a href="https://twitter.com/Jewelots_">Jewel</a>,
<a href="https://twitter.com/instant_grat">Instant Grat</a>,
along with countless others from the modding communities, game reverse
engineering and research communities, and emulation communities.</p>

<p>All icons you see are from <a href="https://thenounproject.com/">The Noun Project</a>,
used under Creative Commons CC-BY:</p>
<ul>
<li> Truncated Pyramid <span>by</span> Bohdan Burmich
<li> Images <span>by</span> Creative Stall
<li> Help <span>by</span> Gregor Cresnar
<li> Open <span>by</span> Landan Lloyd
<li> Nightshift <span>by</span> mikicon
<li> Layer <span>by</span> Chameleon Design
<li> Sand Clock <span>by</span> James
<li> Line Chart <span>by</span> Shastry
<li> Search <span>by</span> Alain W.
<li> Save <span>by</span> Prime Icons
<li> Overlap <span>by</span> Zach Bogart
<li> VR <span>by</span> Fauzan Adaiima
<li> Play Clapboard <span>by</span> Yoyon Pujiyono
</ul>
`;

        const qas = faq.split('##').slice(1).map((qa) => {
            const firstNewline = qa.indexOf('\n');
            const question = qa.slice(0, firstNewline).trim();
            const answer = qa.slice(firstNewline).trim();

            return { question, answer };
        });

        for (let i = 0; i < qas.length; i++) {
            const block = document.createElement('div');

            const title = qas[i].question;

            const q = document.createElement('p');
            q.style.color = '#ccc';
            q.style.fontWeight = 'bold';
            q.style.marginTop = '0';
            q.style.fontSize = '12pt';
            q.textContent = title;
            block.appendChild(q);
            const a = document.createElement('p');
            a.style.marginBottom = '1.6em';
            a.innerHTML = qas[i].answer;
            block.appendChild(a);

            qa.appendChild(block);
        }

        this.toplevel.appendChild(this.panel);

        this.elem = this.toplevel;
    }
}

export interface Layer {
    name: string;
    visible: boolean;
    setVisible(v: boolean): void;
}

export class LayerPanel extends Panel {
    private multiSelect: MultiSelect;
    private layers: Layer[] = [];
    public onlayertoggled: (() => void) | null = null;

    constructor(layers: Layer[] | null = null) {
        super();
        this.customHeaderBackgroundColor = COOL_BLUE_COLOR;
        this.setTitle(LAYER_ICON, 'Layers');
        this.multiSelect = new MultiSelect();
        this.multiSelect.onitemchanged = this._onItemChanged.bind(this);
        this.contents.appendChild(this.multiSelect.elem);
        if (layers !== null)
            this.setLayers(layers);
    }

    private _onItemChanged(index: number, visible: boolean): void {
        this.layers[index].setVisible(visible);
        if (this.onlayertoggled !== null)
            this.onlayertoggled();
    }

    public syncLayerVisibility(): void {
        const isOn = this.layers.map((layer) => layer.visible);
        this.multiSelect.setItemsSelected(isOn);
    }

    public setLayers(layers: Layer[]): void {
        this.layers = layers;
        const strings = layers.map((layer) => layer.name);
        this.multiSelect.setStrings(strings);
        this.syncLayerVisibility();
        this.setVisible(layers.length > 1);
    }
}

class CameraSpeedIndicator implements BottomBarWidget {
    public elem: HTMLElement;

    private currentAnimation: Animation | null = null;

    constructor() {
        this.elem = document.createElement('div');
        this.elem.style.opacity = '0';
        this.elem.style.textShadow = `0 0 8px black`;
        this.elem.style.padding = '0 8px';
        this.elem.style.font = 'bold 16px monospace';
        this.elem.style.color = 'white';
        this.elem.style.pointerEvents = 'none';
        this.elem.style.lineHeight = '32px';
    }

    public setVisible(v: boolean): void {
        this.elem.style.display = v ? 'block' : 'none';
    }

    public setArea(): void {
    }

    public isAnyPanelExpanded(): boolean {
        return false;
    }

    public setCameraSpeed(v: number, displayIndicator: boolean = true): void {
        const dispV = Math.max(v, 1);
        this.elem.textContent = `Camera Speed: ${dispV.toFixed(0)}`;

        const pct = `${(dispV / 200) * 100}%`;
        this.elem.style.backgroundImage = `linear-gradient(to right, ${HIGHLIGHT_COLOR} ${pct}, rgba(0, 0, 0, 0.75) ${pct})`;

        if (displayIndicator) {
            if (this.currentAnimation !== null)
                this.currentAnimation.cancel();

            this.currentAnimation = this.elem.animate([
                { opacity: 1, offset: 0 },
                { opacity: 1, offset: 0.5 },
                { opacity: 0, offset: 1.0 },
            ], 2000);
        }
    }
}

const enum BottomBarArea { Left, Center, Right }

function setAreaAnchor(elem: HTMLElement, area: BottomBarArea) {
    if (area === BottomBarArea.Left) {
        elem.style.transform = '';
        elem.style.marginLeft = '';
        elem.style.right = '';
    } else if (area === BottomBarArea.Center) {
        elem.style.transform = 'translate(-50%, 0)';
        elem.style.marginLeft = '16px';
        elem.style.right = '';
    } else if (area === BottomBarArea.Right) {
        elem.style.transform = '';
        elem.style.marginLeft = '';
        elem.style.right = '0';
    }
}

interface BottomBarWidget {
    elem: HTMLElement;
    setArea(area: BottomBarArea): void;
    setVisible(v: boolean): void;
    isAnyPanelExpanded(): boolean;
}

class BottomBar {
    public elem: HTMLElement;
    public widgets: BottomBarWidget[] = [];

    constructor() {
        this.elem = document.createElement('div');
        this.elem.id = 'BottomBar';
        this.elem.style.position = 'absolute';
        this.elem.style.bottom = '32px';
        this.elem.style.left = '32px';
        this.elem.style.right = '32px';
        this.elem.style.display = 'grid';
        this.elem.style.gridTemplateColumns = '1fr 1fr 1fr';
        this.elem.style.gridGap = '8px';
        this.elem.style.transition = '.1s ease-out';
        this.elem.style.pointerEvents = 'none';

        const leftArea = this.newArea();
        leftArea.style.justifySelf = 'start';
        this.elem.appendChild(leftArea);

        const centerArea = this.newArea();
        centerArea.style.justifySelf = 'center';
        this.elem.appendChild(centerArea);

        const rightArea = this.newArea();
        rightArea.style.justifySelf = 'end';
        this.elem.appendChild(rightArea);
    }

    private newArea(): HTMLElement {
        const area = document.createElement('div');
        area.style.display = 'grid';
        area.style.gridAutoFlow = 'column';
        area.style.gridGap = '8px';
        return area;
    }

    public addWidgets(area: BottomBarArea, widget: BottomBarWidget): void {
        widget.setArea(area);
        this.widgets.push(widget);
        this.elem.children.item(area)!.appendChild(widget.elem);
    }

    public isAnyPanelExpanded(): boolean {
        for (let i = 0; i < this.widgets.length; i++)
            if (this.widgets[i].isAnyPanelExpanded())
                return true;
        return false;
    }

    public setActive(active: boolean): void {
        this.elem.style.opacity = active ? '1' : '0';
    }

    public setVisible(v: boolean): void {
        this.elem.style.display = v ? 'grid' : 'none';
    }
}

abstract class SingleIconButton implements BottomBarWidget {
    public elem: HTMLElement;
    public icon: HTMLElement;
    public tooltipElem: HTMLElement;
    public isOpen: boolean = false;
    public isHover: boolean = false;

    constructor() {
        this.elem = document.createElement('div');
        this.elem.style.position = 'relative';
        this.elem.style.transition = '.1s ease-out';
        this.elem.style.width = '32px';
        this.elem.style.height = '32px';
        this.elem.style.pointerEvents = 'auto';
        this.elem.onclick = this.onClick.bind(this);
        this.elem.onmouseover = () => {
            this.isHover = true;
            this.syncStyle();
        };
        this.elem.onmouseout = () => {
            this.isHover = false;
            this.syncStyle();
        };

        this.icon = document.createElement('div');
        this.icon.style.width = '32px';
        this.icon.style.height = '32px';
        this.icon.style.cursor = 'pointer';
        this.icon.style.font = '16px monospace';
        this.icon.style.color = 'white';
        this.icon.style.lineHeight = '32px';
        this.icon.style.textAlign = 'center';
        this.icon.style.textShadow = '0px 0px 6px rgba(0, 0, 0, 0.5)';
        this.icon.style.transition = '0.1s ease-out';
        this.icon.style.userSelect = 'none';
        this.elem.appendChild(this.icon);

        this.tooltipElem = document.createElement('div');
        this.tooltipElem.style.position = 'absolute';
        this.tooltipElem.style.top = '0';
        this.tooltipElem.style.marginTop = '-32px';
        this.tooltipElem.style.padding = '0 8px';
        this.tooltipElem.style.background = 'rgba(0, 0, 0, 0.75)';
        this.tooltipElem.style.font = 'bold 16px monospace';
        this.tooltipElem.style.lineHeight = '32px';
        this.tooltipElem.style.color = 'white';
        this.tooltipElem.style.textShadow = `0 0 8px black`;
        this.tooltipElem.style.transition = '0.1s ease-out';
        this.tooltipElem.style.pointerEvents = 'none';
        this.tooltipElem.style.userSelect = 'none';
        this.tooltipElem.style.opacity = '0';
        this.elem.appendChild(this.tooltipElem);
    }

    public setShow(v: boolean): void {
        this.elem.style.display = v ? 'block' : 'none';
    }

    public setArea(area: BottomBarArea): void {
        setAreaAnchor(this.tooltipElem, area);
    }

    public setVisible(v: boolean): void {
        this.elem.style.display = v ? 'block' : 'none';
    }

    public isAnyPanelExpanded(): boolean {
        return this.isOpen;
    }

    public abstract onClick(e: MouseEvent): void;

    public setIsOpen(v: boolean): void {
        this.isOpen = v;
        this.syncStyle();
    }

    public syncStyle(): void {
        if (this.isOpen) {
            this.icon.style.background = 'rgba(0, 0, 0, 0.75)';
            this.icon.style.color = HIGHLIGHT_COLOR;
            this.tooltipElem.style.opacity = '0';
        } else if (this.isHover) {
            this.icon.style.background = 'rgba(0, 0, 0, 0.75)';
            this.icon.style.color = 'white';
            this.tooltipElem.style.opacity = '1';
        } else {
            this.icon.style.background = 'rgba(0, 0, 0, 0.0)';
            this.icon.style.color = 'white';
            this.tooltipElem.style.opacity = '0';
        }
    }
}

class PanelButton extends SingleIconButton {
    protected panel: HTMLElement;

    constructor() {
        super();

        this.panel = document.createElement('div');
        this.panel.style.position = 'absolute';
        this.panel.style.top = '0';
        this.panel.style.marginTop = '-32px';
        this.panel.style.lineHeight = '32px';
        this.panel.style.background = 'rgba(0, 0, 0, 0.75)';
        this.panel.style.transition = '0.1s ease-out';

        this.elem.appendChild(this.panel);

        this.syncStyle();
    }

    public setArea(area: BottomBarArea): void {
        super.setArea(area);
        setAreaAnchor(this.panel, area);
    }

    public onClick(e: MouseEvent): void {
        if (!this.isOpen) {
            this.setIsOpen(true);
            GlobalGrabManager.takeGrab(this, e, { takePointerLock: false, useGrabbingCursor: false, releaseOnMouseUp: false, grabElement: this.panel });
        }
    }

    public onMotion(): void {
        // Doesn't matter.
    }

    public onGrabReleased(): void {
        this.setIsOpen(false);
    }

    public syncStyle(): void {
        super.syncStyle();

        if (this.isOpen) {
            this.panel.style.opacity = '1';
            this.panel.style.pointerEvents = '';
        } else {
            this.panel.style.opacity = '0';
            this.panel.style.pointerEvents = 'none';
        }
    }
}

class ShareButton extends PanelButton {
    public currentShareURLEntry: TextField;
    public copyButton: HTMLElement;
    private copyButtonState: 'copy' | 'copied';

    constructor() {
        super();
        this.tooltipElem.textContent = 'Share';
        setFontelloIcon(this.icon, FontelloIcon.share);

        this.panel.style.display = 'grid';
        this.panel.style.width = '400px';
        this.panel.style.gridAutoFlow = 'column';

        this.currentShareURLEntry = new TextField();
        this.currentShareURLEntry.textarea.readOnly = true;
        this.currentShareURLEntry.textarea.onfocus = () => {
            this.currentShareURLEntry.selectAll();
        };
        this.currentShareURLEntry.elem.style.width = 'auto';
        this.currentShareURLEntry.elem.style.lineHeight = '32px';
        this.currentShareURLEntry.elem.style.padding = '0 16px';
        this.panel.appendChild(this.currentShareURLEntry.elem);

        this.copyButton = document.createElement('div');
        this.copyButton.style.font = '16px monospace';
        this.copyButton.style.textShadow = '0px 0px 6px rgba(0, 0, 0, 0.5)';
        this.copyButton.style.color = 'white';
        this.copyButton.style.lineHeight = '32px';
        this.copyButton.style.textAlign = 'center';
        this.copyButton.style.userSelect = 'none';
        this.copyButton.onclick = () => {
            if (this.copyButtonState === 'copy') {
                window.navigator.clipboard.writeText(this.currentShareURLEntry.getValue());
                this.currentShareURLEntry.selectAll();
                this.setCopyButtonState('copied');
            }
        };
        this.setCopyButtonState('copy');
        this.panel.appendChild(this.copyButton);
    }

    private setCopyButtonState(state: 'copy' | 'copied'): void {
        if (this.copyButtonState === state)
            return;
        this.copyButtonState = state;
        if (state === 'copy') {
            this.copyButton.style.backgroundColor = HIGHLIGHT_COLOR;
            this.copyButton.style.cursor = 'pointer';
            this.copyButton.textContent = 'COPY';
        } else {
            this.copyButton.style.backgroundColor = '#666';
            this.copyButton.style.cursor = '';
            this.copyButton.textContent = 'COPIED';
        }
    }

    public setShareURL(shareURL: string) {
        this.setCopyButtonState('copy');
        this.currentShareURLEntry.setValue(shareURL);
    }
}

class FullscreenButton extends SingleIconButton {
    constructor() {
        super();
        if (document.body.requestFullscreen === undefined)
            this.setShow(false);
        document.addEventListener('fullscreenchange', this.syncStyle.bind(this));
        this.syncStyle();
    }

    private isFS() {
        return document.fullscreenElement === document.body;
    }

    public syncStyle() {
        super.syncStyle();
        setFontelloIcon(this.icon, this.isFS() ? FontelloIcon.resize_small : FontelloIcon.resize_full);
        this.tooltipElem.textContent = this.isFS() ? 'Unfullscreen' : 'Fullscreen';
    }

    public onClick() {
        if (this.isFS())
            document.exitFullscreen();
        else
            document.body.requestFullscreen();
    }
}

class PlayPauseButton extends SingleIconButton {
    public onplaypause: ((shouldBePlaying: boolean) => void) | null = null;
    public isPlaying: boolean;

    public syncStyle(): void {
        super.syncStyle();
        setFontelloIcon(this.icon, this.isPlaying ? FontelloIcon.pause : FontelloIcon.play);
        this.tooltipElem.textContent = this.isPlaying ? 'Pause' : 'Play';
    }

    public setIsPlaying(isPlaying: boolean): void {
        this.isPlaying = isPlaying;
        this.syncStyle();
    }

    public onClick() {
        if (this.onplaypause !== null)
            this.onplaypause(!this.isPlaying);
    }
}

class RecordingBranding {
    public elem: HTMLElement;

    constructor() {
        this.elem = document.createElement('div');
        this.elem.style.position = 'absolute';
        this.elem.style.right = '0';
        this.elem.style.bottom = '0';
        this.elem.style.backgroundColor = 'rgba(0, 0, 0, 0.3)';
        this.elem.style.borderTopLeftRadius = '8px';
        this.elem.style.font = '32px Norwester';
        this.elem.style.color = 'white';
        this.elem.style.padding = '4px 8px 4px 12px';
        this.elem.style.pointerEvents = 'none';
        this.elem.style.textShadow = '0px 0px 10px rgba(0, 0, 0, 0.8)';
        this.elem.style.visibility = 'hidden';
        this.elem.style.userSelect = 'none';
        this.elem.textContent = 'noclip.website';
    }

    public v(): void {
        this.elem.style.visibility = '';
        ((window.main.ui) as UI).toggleUI(false);
    }
}

export class UI {
    public elem: HTMLElement;

    private toplevel: HTMLElement;

    public dragHighlight: HTMLElement;
    public sceneUIContainer: HTMLElement;

    private panelToplevel: HTMLElement;
    private panelContainer: HTMLElement;

    public sceneSelect: SceneSelect;
    public textureViewer: TextureViewer;
    public viewerSettings: ViewerSettings;
    public xrSettings: XRSettings;
    public statisticsPanel: StatisticsPanel;
    public panels: Panel[];
    private about: About;
    private faqPanel: FAQPanel;
    private studioPanel: StudioPanel;
    private recordingBranding = new RecordingBranding();

    public cameraSpeedIndicator = new CameraSpeedIndicator();
    private bottomBar = new BottomBar();
    private playPauseButton = new PlayPauseButton();
    private shareButton = new ShareButton();
    private fullscreenButton = new FullscreenButton();

    public debugFloaterHolder = new DebugFloaterHolder();

    private isDragging: boolean = false;
    private lastMouseActiveTime: number = -1;

    public isPlaying: boolean = true;

    public isEmbedMode: boolean = false;
    public isVisible: boolean = true;

    public studioModeEnabled: boolean = false;

    constructor(public viewer: Viewer.Viewer) {
        this.toplevel = document.createElement('div');

        this.sceneUIContainer = document.createElement('div');
        this.sceneUIContainer.style.pointerEvents = 'none';
        this.toplevel.appendChild(this.sceneUIContainer);

        this.panelToplevel = document.createElement('div');
        this.panelToplevel.id = 'Panel';
        this.panelToplevel.style.position = 'absolute';
        this.panelToplevel.style.left = '0';
        this.panelToplevel.style.top = '0';
        this.panelToplevel.style.bottom = '0';
        this.panelToplevel.style.padding = '2em';
        this.panelToplevel.style.transition = '.2s background-color';
        this.panelToplevel.onmouseover = () => {
            this.panelToplevel.style.backgroundColor = 'rgba(0, 0, 0, 0.2)';
            this.panelToplevel.style.overflow = 'auto';
            this.setPanelsAutoClosed(false);
        };
        this.panelToplevel.onmouseout = () => {
            this.panelToplevel.style.backgroundColor = 'rgba(0, 0, 0, 0)';
            this.panelToplevel.style.overflow = 'hidden';
        };

        this.panelContainer = document.createElement('div');
        this.panelContainer.style.display = 'grid';
        this.panelContainer.style.gridTemplateColumns = '1fr';
        this.panelContainer.style.gridGap = '20px';
        this.panelToplevel.appendChild(this.panelContainer);

        this.toplevel.appendChild(this.panelToplevel);

        this.dragHighlight = document.createElement('div');
        this.toplevel.appendChild(this.dragHighlight);
        this.dragHighlight.style.position = 'absolute';
        this.dragHighlight.style.left = '0';
        this.dragHighlight.style.right = '0';
        this.dragHighlight.style.top = '0';
        this.dragHighlight.style.bottom = '0';
        this.dragHighlight.style.backgroundColor = 'rgba(255, 255, 255, 0.5)';
        this.dragHighlight.style.boxShadow = '0 0 40px 5px white inset';
        this.dragHighlight.style.display = 'none';
        this.dragHighlight.style.pointerEvents = 'none';

        this.toplevel.appendChild(this.debugFloaterHolder.elem);

        this.toplevel.appendChild(this.recordingBranding.elem);

        this.toplevel.appendChild(this.bottomBar.elem);
        this.bottomBar.addWidgets(BottomBarArea.Left, this.cameraSpeedIndicator);
        this.bottomBar.addWidgets(BottomBarArea.Center, this.playPauseButton);
        this.bottomBar.addWidgets(BottomBarArea.Right, this.shareButton);
        this.bottomBar.addWidgets(BottomBarArea.Right, this.fullscreenButton);

        this.sceneSelect = new SceneSelect(viewer);
        this.textureViewer = new TextureViewer();
        this.viewerSettings = new ViewerSettings(this, viewer);
        this.xrSettings = new XRSettings(this, viewer);
        this.statisticsPanel = new StatisticsPanel(viewer);
        this.about = new About();

        this.faqPanel = new FAQPanel();
        this.faqPanel.elem.style.display = 'none';
        this.toplevel.appendChild(this.faqPanel.elem);

        this.studioPanel = new StudioPanel(this, viewer);

        this.playPauseButton.onplaypause = (shouldBePlaying) => {
            this.togglePlayPause(shouldBePlaying);
        };
        this.playPauseButton.setIsPlaying(this.isPlaying);

        this.about.onfaq = () => {
            this.faqPanel.elem.style.display = 'block';
        };

        window.onmousemove = () => {
            this.setMouseActive();
        };
        this.setMouseActive();

        this.setScenePanels(null);

        this.elem = this.toplevel;
    }

    public togglePlayPause(shouldBePlaying: boolean = !this.isPlaying): void {
        this.isPlaying = shouldBePlaying;
        this.playPauseButton.setIsPlaying(this.isPlaying);
    }

    public toggleWebXRCheckbox(shouldBeChecked: boolean = !this.xrSettings.enableXRCheckBox.checked) {
        this.xrSettings.enableXRCheckBox.setChecked(shouldBeChecked);
    }

    public setMouseActive(): void {
        this.lastMouseActiveTime = window.performance.now();
    }

    public update(): void {
        this.syncVisibilityState();
    }

    public setSaveState(saveState: string) {
        const shareURL = buildShareURL(saveState);
        this.shareButton.setShareURL(shareURL);
    }

    public sceneChanged() {
        const cameraControllerClass = this.viewer.cameraController!.constructor as CameraControllerClass;
        this.viewerSettings.cameraControllerSelected(cameraControllerClass);
        const keyMoveSpeed = this.viewer.cameraController!.getKeyMoveSpeed();
        if (keyMoveSpeed !== null)
            this.viewerSettings.setInitialKeyMoveSpeed(keyMoveSpeed);

        // Textures
        if (this.viewer.scene !== null) {
            const scene = this.viewer.scene;
            if (scene.textureHolder !== undefined)
                this.textureViewer.setTextureHolder(scene.textureHolder);
            else
                this.textureViewer.setTextureList([]);
        }
    }

    private setPanels(panels: Panel[]): void {
        this.panels = panels;
        setChildren(this.panelContainer, panels.map((panel) => panel.elem));
    }

    public destroyScene(): void {
        this.setScenePanels([]);
        setChildren(this.sceneUIContainer, []);
        this.debugFloaterHolder.destroyScene();
    }

    public setScenePanels(scenePanels: Panel[] | null): void {
        if (scenePanels !== null) {
            this.setPanels([this.sceneSelect, ...scenePanels, this.textureViewer, this.viewerSettings, this.xrSettings, this.statisticsPanel, this.about, this.studioPanel]);
        } else {
            this.setPanels([this.sceneSelect, this.about]);
        }
    }

    public setPanelsAutoClosed(v: boolean): void {
        for (let i = 0; i < this.panels.length; i++)
            this.panels[i].setAutoClosed(v);
    }

    private shouldPanelsAutoClose(): boolean {
        // TODO(jstpierre): Lock icon?
        if (this.statisticsPanel.manuallyExpanded)
            return false;
        return true;
    }

    private shouldBottomBarBeFadeIn(): boolean {
        if (this.bottomBar.isAnyPanelExpanded())
            return true;

        if (this.isDragging)
            return true;

        // Hide after one second of mouse inactivity
        const lastMouseActiveHideThreshold = 1000;
        if (window.performance.now() > this.lastMouseActiveTime + lastMouseActiveHideThreshold)
            return false;

        return true;
    }

    public setDraggingMode(draggingMode: DraggingMode): void {
        const isDragging = draggingMode !== DraggingMode.None;
        const isPointerLocked = draggingMode === DraggingMode.PointerLocked;

        this.isDragging = isDragging;
<<<<<<< HEAD
        this.elem.style.pointerEvents = isDragging ? 'none' : '';
        if (isDragging && this.shouldPanelsAutoClose() && !this.studioModeEnabled)
=======
        this.elem.style.pointerEvents = (isDragging && !isPointerLocked) ? 'none' : '';
        if (isDragging && this.shouldPanelsAutoClose())
>>>>>>> c09a72a8
            this.setPanelsAutoClosed(true);
        this.syncVisibilityState();
    }

    private syncVisibilityState(): void {
        const panelsVisible = !this.isEmbedMode && this.isVisible;
        this.panelToplevel.style.display = panelsVisible ? '' : 'none';

        const bottomBarVisible = this.isVisible;
        this.bottomBar.setVisible(bottomBarVisible);
        this.bottomBar.setActive(this.shouldBottomBarBeFadeIn());

        const extraButtonsVisible = !this.isEmbedMode;
        this.cameraSpeedIndicator.setVisible(extraButtonsVisible);
        this.shareButton.setVisible(extraButtonsVisible);
    }

    public setEmbedMode(v: boolean): void {
        if (this.isEmbedMode === v)
            return;

        this.isEmbedMode = v;
        this.syncVisibilityState();
    }

    public toggleUI(v: boolean = !this.isVisible): void {
        if (this.isVisible === v)
            return;

        this.isVisible = v;
        this.syncVisibilityState();
    }
}<|MERGE_RESOLUTION|>--- conflicted
+++ resolved
@@ -14,11 +14,8 @@
 // @ts-ignore
 import logoURL from './assets/logo.png';
 import { DebugFloaterHolder } from './DebugFloaters';
-<<<<<<< HEAD
 import { InterpolationType, Keyframe, CameraAnimationManager } from './CameraAnimationManager';
-=======
 import { DraggingMode } from './InputManager';
->>>>>>> c09a72a8
 
 export const HIGHLIGHT_COLOR = 'rgb(210, 30, 30)';
 export const COOL_BLUE_COLOR = 'rgb(20, 105, 215)';
@@ -3282,13 +3279,8 @@
         const isPointerLocked = draggingMode === DraggingMode.PointerLocked;
 
         this.isDragging = isDragging;
-<<<<<<< HEAD
-        this.elem.style.pointerEvents = isDragging ? 'none' : '';
+        this.elem.style.pointerEvents = (isDragging && !isPointerLocked) ? 'none' : '';
         if (isDragging && this.shouldPanelsAutoClose() && !this.studioModeEnabled)
-=======
-        this.elem.style.pointerEvents = (isDragging && !isPointerLocked) ? 'none' : '';
-        if (isDragging && this.shouldPanelsAutoClose())
->>>>>>> c09a72a8
             this.setPanelsAutoClosed(true);
         this.syncVisibilityState();
     }
