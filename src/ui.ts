--- conflicted
+++ resolved
@@ -3,7 +3,7 @@
 
 import * as Viewer from './viewer';
 import { assertExists, assert } from './util';
-import { CameraControllerClass, OrbitCameraController, FPSCameraController, OrthoCameraController, XRCameraController } from './Camera';
+import { CameraControllerClass, OrbitCameraController, FPSCameraController, OrthoCameraController } from './Camera';
 import { Color, colorToCSS, objIsColor } from './Color';
 import { TextureHolder } from './TextureHolder';
 import { GITHUB_REVISION_URL, GITHUB_URL, GIT_SHORT_REVISION } from './BuildVersion';
@@ -15,7 +15,6 @@
 
 // @ts-ignore
 import logoURL from './assets/logo.png';
-import { WebXRContext } from './WebXR';
 
 export const HIGHLIGHT_COLOR = 'rgb(210, 30, 30)';
 export const COOL_BLUE_COLOR = 'rgb(20, 105, 215)';
@@ -1635,41 +1634,18 @@
 }
 
 class XRSettings extends Panel {
-<<<<<<< HEAD
-    private EnableXRCheckBox: Checkbox;
-    private scaleSlider: Slider;
-
-    constructor(private ui: UI, private viewer: Viewer.Viewer, private webXRContext: WebXRContext) {
-=======
     public onWebXRStateRequested: (state: boolean)=>void = (state: boolean) => {};
 
     public enableXRCheckBox: Checkbox;
     private scaleSlider: Slider;
 
     constructor(private ui: UI, private viewer: Viewer.Viewer) {
->>>>>>> e4fa5f24
         super();
 
         this.setTitle(VR_ICON, 'VR Settings');
 
         this.contents.style.lineHeight = '36px';
 
-<<<<<<< HEAD
-        this.EnableXRCheckBox = new Checkbox('Enable VR');
-        this.contents.appendChild(this.EnableXRCheckBox.elem);
-        this.EnableXRCheckBox.onchanged = this.enableXRChecked.bind(this);
-
-        let displayScaleValue = (value: Number) => {
-            return value.toPrecision(5).toString();
-        };
-
-        let GetSliderLabel = () => {
-            return "VR World Scale: " + displayScaleValue(this.viewer.xrCameraController.worldScale);
-        };
-
-        this.scaleSlider = new Slider();
-        this.scaleSlider.setLabel(GetSliderLabel());
-=======
         this.contents.innerHTML += `
         <div id="About">
         <p>To enable VR in Chrome, make sure you go to <font color="aqua">chrome://flags/</font> and change the following settings:</p>
@@ -1700,44 +1676,20 @@
 
         this.scaleSlider = new Slider();
         this.scaleSlider.setLabel(getSliderLabel());
->>>>>>> e4fa5f24
         this.scaleSlider.setRange(10, 10000);
         this.scaleSlider.setValue(this.viewer.xrCameraController.worldScale);
         this.scaleSlider.onvalue = () => {
             this.viewer.xrCameraController.worldScale = this.scaleSlider.getValue();
             this.scaleSlider.setValue(this.viewer.xrCameraController.worldScale);
-<<<<<<< HEAD
-            this.scaleSlider.setLabel(GetSliderLabel());
-=======
             this.scaleSlider.setLabel(getSliderLabel());
->>>>>>> e4fa5f24
         };
         this.contents.appendChild(this.scaleSlider.elem);
     }
 
     private async enableXRChecked(saveManager: SaveManager, key: string) {
-<<<<<<< HEAD
-        const enableXR = this.EnableXRCheckBox.checked;
-        this.EnableXRCheckBox.setChecked(enableXR);
-
-        if (this.EnableXRCheckBox.checked) {
-            try {
-                await this.webXRContext.start();
-                this.webXRContext.xrSession.addEventListener('end', () => {
-                    this.EnableXRCheckBox.setChecked(false);
-                });
-            } catch {
-                console.error("Failed to start XR");
-                this.EnableXRCheckBox.setChecked(false);
-            }
-        } else {
-            this.webXRContext.end();
-        }
-=======
         const enableXR = this.enableXRCheckBox.checked;
         this.enableXRCheckBox.setChecked(enableXR);
         this.onWebXRStateRequested(enableXR);
->>>>>>> e4fa5f24
     }
 }
 
@@ -2612,11 +2564,7 @@
     public sceneSelect: SceneSelect;
     public textureViewer: TextureViewer;
     public viewerSettings: ViewerSettings;
-<<<<<<< HEAD
-    public xrSettings?: XRSettings;
-=======
     public xrSettings: XRSettings;
->>>>>>> e4fa5f24
     public statisticsPanel: StatisticsPanel;
     public panels: Panel[];
     private about: About;
@@ -2634,7 +2582,7 @@
 
     public isPlaying: boolean = true;
 
-    constructor(public viewer: Viewer.Viewer, public webXRContext?: WebXRContext) {
+    constructor(public viewer: Viewer.Viewer) {
         this.toplevel = document.createElement('div');
 
         this.sceneUIContainer = document.createElement('div');
@@ -2693,13 +2641,7 @@
         this.sceneSelect = new SceneSelect(viewer);
         this.textureViewer = new TextureViewer();
         this.viewerSettings = new ViewerSettings(this, viewer);
-<<<<<<< HEAD
-        if (webXRContext) {
-            this.xrSettings = new XRSettings(this, viewer, webXRContext);
-        }
-=======
         this.xrSettings = new XRSettings(this, viewer);
->>>>>>> e4fa5f24
         this.statisticsPanel = new StatisticsPanel(viewer);
         this.about = new About();
 
@@ -2782,18 +2724,8 @@
 
     public setScenePanels(scenePanels: Panel[] | null): void {
         if (scenePanels !== null) {
-<<<<<<< HEAD
-            if (this.xrSettings) {
-                this.setPanels([this.sceneSelect, ...scenePanels, this.textureViewer, this.viewerSettings, this.xrSettings, this.statisticsPanel, this.about]);
-            } else {
-                this.setPanels([this.sceneSelect, ...scenePanels, this.textureViewer, this.viewerSettings, this.statisticsPanel, this.about]);
-            }
-        }
-        else {
-=======
             this.setPanels([this.sceneSelect, ...scenePanels, this.textureViewer, this.viewerSettings, this.xrSettings, this.statisticsPanel, this.about]);
         } else {
->>>>>>> e4fa5f24
             this.setPanels([this.sceneSelect, this.about]);
         }
     }
