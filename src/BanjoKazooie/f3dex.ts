--- conflicted
+++ resolved
@@ -135,7 +135,6 @@
     G_CLIPPING           = 1 << 23,
 }
 
-<<<<<<< HEAD
 export enum MODIFYVTX_Locations {
     G_MWO_POINT_RGBA     = 0x10,
     G_MWO_POINT_ST       = 0x14,
@@ -143,40 +142,9 @@
     G_MWO_POINT_ZSCREEN  = 0x1C
 }
 
-export function translateBlendMode(geoMode: number, renderMode: number): Partial<GfxMegaStateDescriptor> {
-    const out = RDP.translateRenderMode(renderMode);
-
-    if (geoMode & RSP_Geometry.G_CULL_BACK) {
-        if (geoMode & RSP_Geometry.G_CULL_FRONT) {
-            out.cullMode = GfxCullMode.FrontAndBack;
-        } else {
-            out.cullMode = GfxCullMode.Back;
-        }
-    } else if (geoMode & RSP_Geometry.G_CULL_FRONT) {
-        out.cullMode = GfxCullMode.Front;
-    } else {
-        out.cullMode = GfxCullMode.None;
-    }
-
-    return out;
-=======
 export function translateCullMode(m: number): GfxCullMode {
     const cullFront = !!(m & RSP_Geometry.G_CULL_FRONT);
     const cullBack = !!(m & RSP_Geometry.G_CULL_BACK);
-    if (cullFront && cullBack)
-        return GfxCullMode.FrontAndBack;
-    else if (cullFront)
-        return GfxCullMode.Front;
-    else if (cullBack)
-        return GfxCullMode.Back;
-    else
-        return GfxCullMode.None;
->>>>>>> 3bd30d92
-}
-
-export function translateCullMode(m: number): GfxCullMode {
-    const cullFront = !!(m & 0x1000);
-    const cullBack = !!(m & 0x2000);
     if (cullFront && cullBack)
         return GfxCullMode.FrontAndBack;
     else if (cullFront)
