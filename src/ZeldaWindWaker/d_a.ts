--- conflicted
+++ resolved
@@ -19,11 +19,7 @@
 import { ColorKind, DrawParams, GXMaterialHelperGfx, MaterialParams } from "../gx/gx_render.js";
 import { arrayRemove, assert, assertExists, nArray } from "../util.js";
 import { ViewerRenderInput } from "../viewer.js";
-<<<<<<< HEAD
-import { cLib_addCalc, cLib_addCalc2, cLib_addCalcAngleRad2, cLib_addCalcAngleS, cLib_addCalcAngleS2, cLib_addCalcPosXZ2, cLib_chasePosXZ, cLib_distanceSqXZ, cLib_distanceXZ, cLib_targetAngleX, cLib_targetAngleY, cM__Rad2Short, cM__Short2Rad, cM_atan2s, cM_rndF, cM_rndFX } from "./SComponent.js";
-=======
 import { cLib_addCalc, cLib_addCalc2, cLib_addCalcAngleRad2, cLib_addCalcAngleS, cLib_addCalcAngleS2, cLib_addCalcPosXZ2, cLib_chasePosXZ, cLib_distanceSqXZ, cLib_distanceXZ, cLib_targetAngleX, cLib_targetAngleY, cM_s2rad, cM_atan2s, cM_rndF, cM_rndFX } from "./SComponent.js";
->>>>>>> a50b8dd5
 import { dLib_getWaterY, dLib_waveInit, dLib_waveRot, dLib_wave_c, d_a_sea } from "./d_a_sea.js";
 import { cBgW_Flags, dBgS_GndChk, dBgW } from "./d_bg.js";
 import { PeekZResult } from "./d_dlst_peekZ.js";
@@ -1156,11 +1152,7 @@
             this.animDir[i] = cLib_addCalcAngleRad2(this.animDir[i], cM_s2rad(animDirTarget), cM_s2rad(0x04), cM_s2rad(0x20));
 
             // Rock back and forth.
-<<<<<<< HEAD
-            this.animWave[i] += cM__Short2Rad((windPow * 0x800) + cM_rndFX(0x80)) * deltaTimeFrames;
-=======
             this.animWave[i] += cM_s2rad((windPow * 0x800) + cM_rndFX(0x80)) *deltaTimeFrames;
->>>>>>> a50b8dd5
             const wave = Math.sin(this.animWave[i]);
 
             vec3.set(scratchVec3a, wave, 0, wave);
@@ -2881,12 +2873,7 @@
 
     private majuu_flag_move(globals: dGlobals, deltaTimeFrames: number): void {
         this.wave += this.waveSpeed * deltaTimeFrames;
-<<<<<<< HEAD
-        const windSpeed = lerp(this.windSpeed1, this.windSpeed2, Math.sin(cM__Short2Rad(this.wave)) * 0.5 + 0.5);
-=======
         const windSpeed = lerp(this.windSpeed1, this.windSpeed2,  Math.sin(cM_s2rad(this.wave)) * 0.5 + 0.5);
->>>>>>> a50b8dd5
-
         const windpow = dKyw_get_wind_pow(globals.g_env_light);
         vec3.set(scratchVec3a, 0, 0, windSpeed * windpow * 2.0);
         mDoMtx_ZrotS(calc_mtx, -this.rot[2]);
