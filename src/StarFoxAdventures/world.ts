--- conflicted
+++ resolved
@@ -270,7 +270,6 @@
         this.objddraw.endAndUpload(device, renderInstManager);
         renderInstManager.popTemplateRenderInst();
 
-<<<<<<< HEAD
         const mtx = mat4.create();
         for (let i = 0; i < this.objectSpheres.length; i++) {
             const obj = this.objectSpheres[i];
@@ -287,12 +286,6 @@
         for (let i = 0; i < this.models.length; i++) {
             mat4.fromTranslation(mtx, [i * 30, 0, 0]);
             this.renderTestModel(device, renderInstManager, viewerInput, mtx, this.models[i]);
-=======
-        template = renderInstManager.pushTemplateRenderInst();
-        fillSceneParamsDataOnTemplate(template, viewerInput, false);
-        for (let i = 0; i < this.aModel.models.length; i++) {
-            this.aModel.models[i].prepareToRender(device, renderInstManager, viewerInput, this.aModel.modelMatrices[i]);
->>>>>>> b2612d34
         }
         
         // Epilog
