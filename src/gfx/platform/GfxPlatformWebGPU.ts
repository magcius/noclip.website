
import { GfxSwapChain, GfxDevice, GfxTexture, GfxBuffer, GfxBufferFrequencyHint, GfxBufferUsage, GfxBindingsDescriptor, GfxTextureDescriptor, GfxSamplerDescriptor, GfxInputLayoutDescriptor, GfxInputLayout, GfxVertexBufferDescriptor, GfxInputState, GfxRenderPipelineDescriptor, GfxRenderPipeline, GfxSampler, GfxProgram, GfxBindings, GfxWrapMode, GfxTexFilterMode, GfxMipFilterMode, GfxDebugGroup, GfxPass, GfxRenderPassDescriptor, GfxRenderPass, GfxHostAccessPass, GfxDeviceLimits, GfxFormat, GfxVendorInfo, GfxTextureDimension, GfxBindingLayoutDescriptor, GfxPrimitiveTopology, GfxMegaStateDescriptor, GfxCullMode, GfxFrontFaceMode, GfxAttachmentState, GfxChannelBlendState, GfxBlendFactor, GfxBlendMode, GfxCompareMode, GfxVertexBufferFrequency, GfxIndexBufferDescriptor, GfxLoadDisposition, GfxProgramDescriptor, GfxProgramDescriptorSimple, GfxAttachment, GfxAttachmentDescriptor } from "./GfxPlatform";
import { _T, GfxResource, GfxBugQuirksImpl, GfxReadback } from "./GfxPlatformImpl";
import { assertExists, assert, leftPad, align } from "../../util";
import glslang, { ShaderStage, Glslang } from '../../vendor/glslang/glslang';

interface GfxBufferP_WebGPU extends GfxBuffer {
    gpuBuffer: GPUBuffer;
}

interface GfxTextureP_WebGPU extends GfxTexture {
    pixelFormat: GfxFormat;
    width: number;
    height: number;
    numLevels: number;
    gpuTexture: GPUTexture;
    gpuTextureView: GPUTextureView;
}

interface GfxAttachmentP_WebGPU extends GfxAttachment {
    gpuTexture: GPUTexture;
    gpuTextureView: GPUTextureView;
}

interface GfxSamplerP_WebGPU extends GfxSampler {
    gpuSampler: GPUSampler;
}

interface GfxProgramP_WebGPU extends GfxProgram {
    deviceProgram: GfxProgramDescriptorSimple;
    vertexStage: GPUProgrammableStageDescriptor | null;
    fragmentStage: GPUProgrammableStageDescriptor | null;
}

interface GfxBindingsP_WebGPU extends GfxBindings {
    bindingLayout: GfxBindingLayoutDescriptor;
    gpuBindGroupLayout: GPUBindGroupLayout;
    gpuBindGroup: GPUBindGroup;
}

interface GfxInputLayoutP_WebGPU extends GfxInputLayout {
    gpuVertexInputDescriptor: GPUVertexInputDescriptor;
}

interface GfxInputStateP_WebGPU extends GfxInputState {
    inputLayout: GfxInputLayout;
    vertexBuffers: (GfxVertexBufferDescriptor | null)[];
    indexBuffer: GfxIndexBufferDescriptor | null;
}

interface GfxRenderPipelineP_WebGPU extends GfxRenderPipeline {
    descriptor: GfxRenderPipelineDescriptor;
    gpuRenderPipeline: GPURenderPipeline | null;
}

interface GfxReadbackP_WebGPU extends GfxReadback {
}

function translateBufferUsage(usage: GfxBufferUsage): GPUBufferUsage {
    if (usage === GfxBufferUsage.INDEX)
        return GPUBufferUsage.INDEX;
    else if (usage === GfxBufferUsage.VERTEX)
        return GPUBufferUsage.VERTEX;
    else if (usage === GfxBufferUsage.UNIFORM)
        return GPUBufferUsage.UNIFORM;
    else
        throw "whoops";
}

function translateWrapMode(wrapMode: GfxWrapMode): GPUAddressMode {
    if (wrapMode === GfxWrapMode.CLAMP)
        return 'clamp-to-edge';
    else if (wrapMode === GfxWrapMode.REPEAT)
        return 'repeat';
    else if (wrapMode === GfxWrapMode.MIRROR)
        return 'mirror-repeat';
    else
        throw "whoops";
}

function translateMinMagFilter(texFilter: GfxTexFilterMode): GPUFilterMode {
    if (texFilter === GfxTexFilterMode.BILINEAR)
        return 'linear';
    else if (texFilter === GfxTexFilterMode.POINT)
        return 'nearest';
    else
        throw "whoops";
}

function translateMipFilter(mipFilter: GfxMipFilterMode): GPUFilterMode {
    if (mipFilter === GfxMipFilterMode.LINEAR)
        return 'linear';
    else if (mipFilter === GfxMipFilterMode.NEAREST)
        return 'nearest';
    else if (mipFilter === GfxMipFilterMode.NO_MIP)
        return 'nearest';
    else
        throw "whoops";
}

function translateTextureFormat(format: GfxFormat): GPUTextureFormat {
    if (format === GfxFormat.U8_RGBA_NORM)
        return 'rgba8unorm';
    else if (format === GfxFormat.U8_RG_NORM)
        return 'rg8unorm';
    else if (format === GfxFormat.D24_S8)
        return 'depth24plus-stencil8';
    else
        throw "whoops";
}

function getPlatformBuffer(buffer_: GfxBuffer): GPUBuffer {
    const buffer = buffer_ as GfxBufferP_WebGPU;
    return buffer.gpuBuffer;
}

function getPlatformSampler(sampler_: GfxSampler): GPUSampler {
    const sampler = sampler_ as GfxSamplerP_WebGPU;
    return sampler.gpuSampler;
}

function translateTopology(topology: GfxPrimitiveTopology): GPUPrimitiveTopology {
    if (topology === GfxPrimitiveTopology.TRIANGLES)
        return 'triangle-list';
    else
        throw "whoops";
}

function translateCullMode(cullMode: GfxCullMode): GPUCullMode {
    if (cullMode === GfxCullMode.NONE)
        return 'none';
    else if (cullMode === GfxCullMode.FRONT)
        return 'front';
    else if (cullMode === GfxCullMode.BACK)
        return 'back';
    else
        throw "whoops";
}

function translateFrontFace(frontFaceMode: GfxFrontFaceMode): GPUFrontFace {
    if (frontFaceMode === GfxFrontFaceMode.CCW)
        return 'ccw';
    else if (frontFaceMode === GfxFrontFaceMode.CW)
        return 'cw';
    else
        throw "whoops";
}

function translateRasterizationState(megaStateDescriptor: GfxMegaStateDescriptor): GPURasterizationStateDescriptor {
    return {
        cullMode: translateCullMode(megaStateDescriptor.cullMode),
        frontFace: translateFrontFace(megaStateDescriptor.frontFace),
    };
}

function translateBlendFactor(factor: GfxBlendFactor): GPUBlendFactor {
    if (factor === GfxBlendFactor.ZERO)
        return 'zero';
    else if (factor === GfxBlendFactor.ONE)
        return 'one';
    else if (factor === GfxBlendFactor.SRC_COLOR)
        return 'src-color';
    else if (factor === GfxBlendFactor.ONE_MINUS_SRC_COLOR)
        return 'one-minus-src-color';
    else if (factor === GfxBlendFactor.DST_COLOR)
        return 'dst-color';
    else if (factor === GfxBlendFactor.ONE_MINUS_DST_COLOR)
        return 'one-minus-dst-color';
    else if (factor === GfxBlendFactor.SRC_ALPHA)
        return 'src-alpha';
    else if (factor === GfxBlendFactor.ONE_MINUS_SRC_ALPHA)
        return 'one-minus-src-alpha';
    else if (factor === GfxBlendFactor.DST_ALPHA)
        return 'dst-alpha';
    else if (factor === GfxBlendFactor.ONE_MINUS_DST_ALPHA)
        return 'one-minus-dst-alpha';
    else
        throw "whoops";
}

function translateBlendMode(mode: GfxBlendMode): GPUBlendOperation {
    if (mode === GfxBlendMode.ADD)
        return 'add';
    else if (mode === GfxBlendMode.SUBTRACT)
        return 'subtract';
    else if (mode === GfxBlendMode.REVERSE_SUBTRACT)
        return 'reverse-subtract';
    else
        throw "whoops";
}

function translateBlendState(blendState: GfxChannelBlendState): GPUBlendDescriptor {
    return {
        operation: translateBlendMode(blendState.blendMode),
        srcFactor: translateBlendFactor(blendState.blendSrcFactor),
        dstFactor: translateBlendFactor(blendState.blendDstFactor),
    };
}

function translateColorState(attachmentState: GfxAttachmentState): GPUColorStateDescriptor {
    return { 
        format: 'bgra8unorm',
        colorBlend: translateBlendState(attachmentState.rgbBlendState),
        alphaBlend: translateBlendState(attachmentState.alphaBlendState),
        writeMask: attachmentState.colorWriteMask,
    };
}

function translateColorStates(megaStateDescriptor: GfxMegaStateDescriptor): GPUColorStateDescriptor[] {
    // TODO(jstpierre): Remove legacy blend states.
    return megaStateDescriptor.attachmentsState!.map(translateColorState);
}

function translateCompareMode(compareMode: GfxCompareMode): GPUCompareFunction {
    if (compareMode === GfxCompareMode.NEVER)
        return 'never';
    else if (compareMode === GfxCompareMode.LESS)
        return 'less';
    else if (compareMode === GfxCompareMode.EQUAL)
        return 'equal';
    else if (compareMode === GfxCompareMode.LEQUAL)
        // @ts-ignore: https://github.com/gpuweb/types/pull/5
        return 'less-equal';
    else if (compareMode === GfxCompareMode.GREATER)
        return 'greater';
    else if (compareMode === GfxCompareMode.NEQUAL)
        // @ts-ignore: https://github.com/gpuweb/types/pull/5
        return 'not-equal';
    else if (compareMode === GfxCompareMode.GEQUAL)
        // @ts-ignore: https://github.com/gpuweb/types/pull/5
        return 'greater-equal';
    else if (compareMode === GfxCompareMode.ALWAYS)
        return 'always';
    else
        throw "whoops";
}

function translateDepthStencilState(megaStateDescriptor: GfxMegaStateDescriptor): GPUDepthStencilStateDescriptor {
    return {
        format: 'depth24plus-stencil8',

        depthWriteEnabled: megaStateDescriptor.depthWrite,
        depthCompare: translateCompareMode(megaStateDescriptor.depthCompare),

        // TODO(jstpierre): Stencil
    };
}

function translateIndexFormat(format: GfxFormat | null): GPUIndexFormat | undefined {
    if (format === null)
        return undefined;
    else if (format === GfxFormat.U16_R)
        return 'uint16';
    else if (format === GfxFormat.U32_R)
        return 'uint32';
    else
        throw "whoops";
}

function translateVertexBufferFrequency(frequency: GfxVertexBufferFrequency): GPUInputStepMode {
    if (frequency === GfxVertexBufferFrequency.PER_VERTEX)
        return 'vertex';
    else if (frequency === GfxVertexBufferFrequency.PER_INSTANCE)
        return 'instance';
    else
        throw "whoops";
}

function translateVertexFormat(format: GfxFormat): GPUVertexFormat {
    if (format === GfxFormat.U8_RG)
        return 'uchar2';
    else if (format === GfxFormat.U8_RGBA)
        return 'uchar4';
    else if (format === GfxFormat.F32_R)
        return 'float';
    else if (format === GfxFormat.F32_RG)
        return 'float2';
    else if (format === GfxFormat.F32_RGB)
        return 'float3';
    else if (format === GfxFormat.F32_RGBA)
        return 'float4';
    else
        throw "whoops";
}

class GfxHostAccessPassP_WebGPU implements GfxHostAccessPass {
    public commandEncoder: GPUCommandEncoder | null = null;

    constructor(private device: GPUDevice) {
    }

    public uploadBufferData(buffer: GfxBuffer, dstWordOffset: number, data: Uint8Array, srcWordOffset?: number, wordCount?: number): void {
        // TODO(jstpierre): Don't upload immediately. Depends on what the buffer versioning scheme will look like.
        const gfxBuffer = buffer as GfxBufferP_WebGPU;
        const dstByteOffset = dstWordOffset << 2;
        const srcByteOffset = srcWordOffset !== undefined ? srcWordOffset << 2 : 0;
        const byteCount = wordCount !== undefined ? wordCount << 2 : 0;
        gfxBuffer.gpuBuffer.setSubData(dstByteOffset, data, srcByteOffset, byteCount);
    }

    public uploadTextureData(texture: GfxTexture, firstMipLevel: number, levelDatas: ArrayBufferView[]): void {
        // TODO(jstpierre): Don't create scratch buffers, instead use a larger upload pool.
        const gfxTexture = texture as GfxTextureP_WebGPU;

        // Not sure why, but WebGPU rowPitch is multiples of 256 (?), which is a super large number.
        const widthInBytes = gfxTexture.pixelFormat;
        const rowPitch = align(gfxTexture.width, 256);

        let bufferSize = 0;
        for (let i = 0; i < levelDatas.length; i++)
            bufferSize += levelDatas[i].byteLength;

        const dataBuffer = this.device.createBuffer({ size: bufferSize, usage: GPUBufferUsage.COPY_DST | GPUBufferUsage.COPY_SRC });

        let bufferOffs = 0;
        let w = gfxTexture.width, h = gfxTexture.height;
        for (let i = 0; i < levelDatas.length; i++) {
            dataBuffer.setSubData(bufferOffs, levelDatas[i]);
            bufferOffs += levelDatas[i].byteLength;

            const source: GPUBufferCopyView = {
                buffer: dataBuffer,
                offset: 0,
                rowPitch: w,
                imageHeight: h,
            };

            const destination: GPUTextureCopyView = {
                texture: gfxTexture.gpuTexture,
                mipLevel: firstMipLevel + i,
                arrayLayer: 0,
                origin: [0, 0, 0],
            };

            const copySize: GPUExtent3D = [w, h, 1];

            this.commandEncoder!.copyBufferToTexture(source, destination, copySize);

            w = Math.max((w / 2) | 0, 1);
            h = Math.max((h / 2) | 0, 1);
        }
    }

    public finish(): GPUCommandBuffer {
        return this.commandEncoder!.finish();
    }
}

class GfxRenderPassP_WebGPU implements GfxRenderPass {
    public commandEncoder: GPUCommandEncoder | null = null;
    public descriptor: GfxRenderPassDescriptor;
    private renderPassEncoder: GPURenderPassEncoder | null = null;
    private renderPassDescriptor: GPURenderPassDescriptor;
    private colorAttachments: GPURenderPassColorAttachmentDescriptor[];
    private depthStencilAttachment: GPURenderPassDepthStencilAttachmentDescriptor;

    constructor() {
        this.colorAttachments = [{
            attachment: null!,
            loadValue: 'load',
        }];

        this.depthStencilAttachment = {
            attachment: null!,
            depthLoadValue: 'load',
            depthStoreOp: 'store',
            stencilLoadValue: 'load',
            stencilStoreOp: 'store',
        };

        this.renderPassDescriptor = {
            colorAttachments: this.colorAttachments,
            depthStencilAttachment: this.depthStencilAttachment,
        };
    }

    private setRenderPassDescriptor(descriptor: GfxRenderPassDescriptor): void {
        this.descriptor = descriptor;

        if (descriptor.colorAttachment !== null) {
            const colorAttachment = descriptor.colorAttachment as GfxAttachmentP_WebGPU;
            const dstAttachment = this.colorAttachments[0];
            dstAttachment.attachment = colorAttachment.gpuTextureView;
            dstAttachment.loadValue = descriptor.colorLoadDisposition === GfxLoadDisposition.LOAD ? 'load' : descriptor.colorClearColor;
            dstAttachment.storeOp = 'store';
            dstAttachment.resolveTarget = undefined;
            this.renderPassDescriptor.colorAttachments = this.colorAttachments;

            const resolveTexture = descriptor.colorResolveTo as (GfxTextureP_WebGPU | null);
            if (resolveTexture !== null)
                dstAttachment.resolveTarget = resolveTexture.gpuTextureView;
        } else {
            this.renderPassDescriptor.colorAttachments = [];
        }

        if (descriptor.depthStencilAttachment !== null) {
            const dsAttachment = descriptor.depthStencilAttachment as GfxAttachmentP_WebGPU;
            const dstAttachment = this.depthStencilAttachment;
            dstAttachment.attachment = dsAttachment.gpuTextureView;
            dstAttachment.depthLoadValue = descriptor.depthLoadDisposition === GfxLoadDisposition.LOAD ? 'load' : descriptor.depthClearValue;
            dstAttachment.stencilLoadValue = descriptor.stencilLoadDisposition === GfxLoadDisposition.LOAD ? 'load' : descriptor.stencilClearValue;
            dstAttachment.depthStoreOp = 'store';
            dstAttachment.stencilStoreOp = 'store';
            this.renderPassDescriptor.depthStencilAttachment = this.depthStencilAttachment;
        } else {
            this.renderPassDescriptor.depthStencilAttachment = undefined;
        }
    }

    public beginRenderPass(renderPassDescriptor: GfxRenderPassDescriptor): void {
        assert(this.renderPassEncoder === null);
        this.setRenderPassDescriptor(renderPassDescriptor);
        this.renderPassEncoder = this.commandEncoder!.beginRenderPass(this.renderPassDescriptor);
    }

    public setViewport(x: number, y: number, w: number, h: number): void {
        this.renderPassEncoder!.setViewport(x, y, w, h, 0, 1);
    }

    public setScissor(x: number, y: number, w: number, h: number): void {
        this.renderPassEncoder!.setScissorRect(x, y, w, h);
    }

    public setPipeline(pipeline_: GfxRenderPipeline): void {
        const pipeline = pipeline_ as GfxRenderPipelineP_WebGPU;
        const gpuRenderPipeline = assertExists(pipeline.gpuRenderPipeline);
        this.renderPassEncoder!.setPipeline(gpuRenderPipeline);
    }

    public setInputState(inputState_: GfxInputState): void {
        const inputState = inputState_ as GfxInputStateP_WebGPU;
        if (inputState.indexBuffer !== null)
            this.renderPassEncoder!.setIndexBuffer(getPlatformBuffer(inputState.indexBuffer.buffer), inputState.indexBuffer.byteOffset);

        for (let i = 0; i < inputState.vertexBuffers.length; i++) {
            const b = inputState.vertexBuffers[i];
            if (b === null)
                continue;
            this.renderPassEncoder!.setVertexBuffer(i, getPlatformBuffer(b.buffer), b.byteOffset);
        }
    }

    public setBindings(bindingLayoutIndex: number, bindings_: GfxBindings, dynamicByteOffsets: number[]): void {
        const bindings = bindings_ as GfxBindingsP_WebGPU;
        this.renderPassEncoder!.setBindGroup(bindingLayoutIndex, bindings.gpuBindGroup, dynamicByteOffsets.slice(0, bindings.bindingLayout.numUniformBuffers));
    }

    public setStencilRef(ref: number): void {
        this.renderPassEncoder!.setStencilReference(ref);
    }

    public draw(vertexCount: number, firstVertex: number): void {
        this.renderPassEncoder!.draw(vertexCount, 1, firstVertex, 0);
    }

    public drawIndexed(indexCount: number, firstIndex: number): void {
        this.renderPassEncoder!.drawIndexed(indexCount, 1, firstIndex, 0, 0);
    }

    public drawIndexedInstanced(indexCount: number, firstIndex: number, instanceCount: number): void {
        this.renderPassEncoder!.drawIndexed(indexCount, instanceCount, firstIndex, 0, 0);
    }

    public finish(): GPUCommandBuffer {
        this.renderPassEncoder!.endPass();
        this.renderPassEncoder = null;
        return this.commandEncoder!.finish();
    }
}

function prependLineNo(str: string, lineStart: number = 1) {
    const lines = str.split('\n');
    return lines.map((s, i) => `${leftPad('' + (lineStart + i), 4, ' ')}  ${s}`).join('\n');
}

class GfxImplP_WebGPU implements GfxSwapChain, GfxDevice {
    private _swapChain: GPUSwapChain;
    private _resourceUniqueId: number = 0;

    private _hostAccessPassPool: GfxHostAccessPassP_WebGPU[] = [];
    private _renderPassPool: GfxRenderPassP_WebGPU[] = [];

    // GfxVendorInfo
    public bugQuirks = new GfxBugQuirksImpl();
    public glslVersion = `#version 450`;
    public explicitBindingLocations = true;
    public separateSamplerTextures = true;

    constructor(private adapter: GPUAdapter, private device: GPUDevice, private canvasContext: GPUCanvasContext, private glslang: Glslang) {
        this._swapChain = this.canvasContext.configureSwapChain({ device, format: 'bgra8unorm' });
    }

    // GfxSwapChain
    public configureSwapChain(width: number, height: number): void {
        // Nothing to do, AFAIK.
    }

    public getOnscreenTexture(): GfxTexture {
        // TODO(jstpierre): Figure out how to wrap more efficiently.
        const gpuTexture = this._swapChain.getCurrentTexture();
        const gpuTextureView = gpuTexture.createView();
        const texture: GfxTextureP_WebGPU = { _T: _T.Texture, ResourceUniqueId: 0,
            gpuTexture, gpuTextureView,
            pixelFormat: GfxFormat.U8_RGBA_NORM,
            width: 0,
            height: 0,
            numLevels: 1,
        };
        return texture;
    }

    public getDevice(): GfxDevice {
        return this;
    }

    public present(): void {
        // Nothing to do, AFAIK. Might have to make a fake swap chain eventually, I think...
    }

    // GfxDevice
    private getNextUniqueId(): number {
        return ++this._resourceUniqueId;
    }

    public createBuffer(wordCount: number, usage_: GfxBufferUsage, hint: GfxBufferFrequencyHint): GfxBuffer {
        let usage = translateBufferUsage(usage_);
        usage |= GPUBufferUsage.COPY_DST;
        const size = wordCount * 4;
        const gpuBuffer = this.device.createBuffer({ usage, size });
        const buffer: GfxBufferP_WebGPU = { _T: _T.Buffer, ResourceUniqueId: this.getNextUniqueId(), gpuBuffer };
        return buffer;
    }

    public createTexture(descriptor: GfxTextureDescriptor): GfxTexture {
        const size: GPUExtent3D = [descriptor.width, descriptor.height, 1];
        const arrayLayerCount = (descriptor.dimension === GfxTextureDimension.n2D_ARRAY) ? descriptor.depth : 1;
        const mipLevelCount = descriptor.numLevels;
        const format = translateTextureFormat(descriptor.pixelFormat);
        const dimension = '2d';
        const usage = GPUTextureUsage.COPY_DST | GPUTextureUsage.SAMPLED;

        const gpuTexture = this.device.createTexture({ size, arrayLayerCount, mipLevelCount, format, dimension, usage });
        const gpuTextureView = gpuTexture.createView();
        const texture: GfxTextureP_WebGPU = { _T: _T.Texture, ResourceUniqueId: this.getNextUniqueId(),
            gpuTexture, gpuTextureView,
            pixelFormat: descriptor.pixelFormat,
            width: descriptor.width,
            height: descriptor.height,
            numLevels: mipLevelCount,
        };
        return texture;
    }

    public createSampler(descriptor: GfxSamplerDescriptor): GfxSampler {
        const gpuSampler = this.device.createSampler({
            addressModeU: translateWrapMode(descriptor.wrapS),
            addressModeV: translateWrapMode(descriptor.wrapT),
            lodMinClamp: descriptor.minLOD,
            lodMaxClamp: descriptor.maxLOD,
            minFilter: translateMinMagFilter(descriptor.minFilter),
            magFilter: translateMinMagFilter(descriptor.magFilter),
            mipmapFilter: translateMipFilter(descriptor.mipFilter),
        });
        const sampler: GfxSamplerP_WebGPU = { _T: _T.Sampler, ResourceUniqueId: this.getNextUniqueId(), gpuSampler };
        return sampler;
    }

    public createAttachment(descriptor: GfxAttachmentDescriptor): GfxAttachment {
        const width = descriptor.width, height = descriptor.height, format = descriptor.format, numSamples = descriptor.numSamples;
        const gpuTexture = this.device.createTexture({
            size: [width, height, 1],
            sampleCount: numSamples,
            format: translateTextureFormat(format),
            usage: GPUTextureUsage.OUTPUT_ATTACHMENT,
        });
        const gpuTextureView = gpuTexture.createView();

        const attachment: GfxAttachmentP_WebGPU = { _T: _T.Attachment, ResourceUniqueId: this.getNextUniqueId(), gpuTexture, gpuTextureView };
        return attachment;
    }

    public createAttachmentFromTexture(gfxTexture: GfxTexture): GfxAttachment {
        const { gpuTexture } = gfxTexture as GfxTextureP_WebGPU;
        const gpuTextureView = gpuTexture.createView();
        const attachment: GfxAttachmentP_WebGPU = { _T: _T.Attachment, ResourceUniqueId: this.getNextUniqueId(), gpuTexture, gpuTextureView };
        return attachment;
    }

    private async _createShaderStage(sourceText: string, shaderStage: ShaderStage): Promise<GPUProgrammableStageDescriptor> {
        let res: Uint32Array;
        try {
            res = this.glslang.compileGLSL(sourceText, shaderStage, true);
        } catch(e) {
            console.error(prependLineNo(sourceText));
            throw "whoops";
        }
        const shaderModule = this.device.createShaderModule({ code: res });
        return { module: shaderModule, entryPoint: 'main' };
    }

    private async _createProgram(program: GfxProgramP_WebGPU): Promise<void> {
        const deviceProgram = program.deviceProgram;
        // TODO(jstpierre): Asynchronous program compilation
        program.vertexStage = await this._createShaderStage(deviceProgram.preprocessedVert, 'vertex');
        program.fragmentStage = await this._createShaderStage(deviceProgram.preprocessedFrag, 'fragment');
    }

    public createProgramSimple(deviceProgram: GfxProgramDescriptorSimple): GfxProgram {
        const vertexStage: GPUProgrammableStageDescriptor | null = null;
        const fragmentStage: GPUProgrammableStageDescriptor | null = null;
        const program: GfxProgramP_WebGPU = { _T: _T.Program, ResourceUniqueId: this.getNextUniqueId(), deviceProgram, vertexStage, fragmentStage };

        this._createProgram(program);

        return program;
    }

    public createProgram(descriptor: GfxProgramDescriptor): GfxProgram {
        descriptor.ensurePreprocessed(this);
        return this.createProgramSimple(descriptor);
    }

    private _createBindGroupLayout(bindingLayout: GfxBindingLayoutDescriptor): GPUBindGroupLayout {
        const bindings: GPUBindGroupLayoutBinding[] = [];

        for (let i = 0; i < bindingLayout.numUniformBuffers; i++)
            bindings.push({ binding: bindings.length, visibility: GPUShaderStage.VERTEX | GPUShaderStage.FRAGMENT, type: 'uniform-buffer', hasDynamicOffset: true });

        for (let i = 0; i < bindingLayout.numSamplers; i++) {
            bindings.push({ binding: bindings.length, visibility: GPUShaderStage.VERTEX | GPUShaderStage.FRAGMENT, type: 'sampled-texture' });
            bindings.push({ binding: bindings.length, visibility: GPUShaderStage.VERTEX | GPUShaderStage.FRAGMENT, type: 'sampler' });
        }

        return this.device.createBindGroupLayout({ bindings });
    }

    public createBindings(bindingsDescriptor: GfxBindingsDescriptor): GfxBindings {
        const gpuBindGroupLayout = this._createBindGroupLayout(bindingsDescriptor.bindingLayout);

        const gpuBindGroupBindings: GPUBindGroupBinding[] = [];
        let numBindings = 0;
        for (let i = 0; i < bindingsDescriptor.uniformBufferBindings.length; i++) {
            const gfxBinding = bindingsDescriptor.uniformBufferBindings[i];
            const gpuBufferBinding: GPUBufferBinding = {
                buffer: getPlatformBuffer(gfxBinding.buffer),
                offset: gfxBinding.wordOffset << 2,
                size: gfxBinding.wordCount << 2,
            };
            gpuBindGroupBindings.push({ binding: numBindings++, resource: gpuBufferBinding });
        }

        for (let i = 0; i < bindingsDescriptor.samplerBindings.length; i++) {
            const gfxBinding = bindingsDescriptor.samplerBindings[i];
            if (gfxBinding.gfxTexture !== null) {
                const gfxTexture = gfxBinding.gfxTexture as GfxTextureP_WebGPU;
                const gpuTextureView = gfxTexture.gpuTextureView;
                gpuBindGroupBindings.push({ binding: numBindings + 0, resource: gpuTextureView });
            }

            if (gfxBinding.gfxSampler !== null) {
                const gpuSampler = getPlatformSampler(gfxBinding.gfxSampler);
                gpuBindGroupBindings.push({ binding: numBindings + 1, resource: gpuSampler });
            }

            numBindings += 2;
        }

        const gpuBindGroup = this.device.createBindGroup({ layout: gpuBindGroupLayout, bindings: gpuBindGroupBindings });
        const bindings: GfxBindingsP_WebGPU = { _T: _T.Bindings, ResourceUniqueId: this._resourceUniqueId, bindingLayout: bindingsDescriptor.bindingLayout, gpuBindGroupLayout, gpuBindGroup };
        return bindings;
    }

    public createInputLayout(inputLayoutDescriptor: GfxInputLayoutDescriptor): GfxInputLayout {
        // GfxInputLayout is not a platform object, it's a descriptor in WebGPU.
        const indexFormat = translateIndexFormat(inputLayoutDescriptor.indexBufferFormat);

        const vertexBuffers: GPUVertexBufferDescriptor[] = [];
        for (let i = 0; i < inputLayoutDescriptor.vertexBufferDescriptors.length; i++) {
            const b = inputLayoutDescriptor.vertexBufferDescriptors[i];
            if (b === null)
                continue;
            const stride = b.byteStride;
            assert(stride > 0);
            const stepMode = translateVertexBufferFrequency(b.frequency);
            const attributeSet: GPUVertexAttributeDescriptor[] = [];
            vertexBuffers[i] = { stride, stepMode, attributeSet };
        }

        for (let i = 0; i < inputLayoutDescriptor.vertexAttributeDescriptors.length; i++) {
            const attr = inputLayoutDescriptor.vertexAttributeDescriptors[i];
            const b = assertExists(vertexBuffers[attr.bufferIndex]);
            const attribute: GPUVertexAttributeDescriptor = {
                shaderLocation: attr.location,
                format: translateVertexFormat(attr.format),
                offset: attr.bufferByteOffset,
            };
            b.attributeSet.push(attribute);
        }

        const gpuVertexInputDescriptor: GPUVertexInputDescriptor = { indexFormat, vertexBuffers };

        const inputLayout: GfxInputLayoutP_WebGPU = { _T: _T.InputLayout, ResourceUniqueId: this.getNextUniqueId(), gpuVertexInputDescriptor };
        return inputLayout;
    }

    public createInputState(inputLayout: GfxInputLayout, vertexBuffers: (GfxVertexBufferDescriptor | null)[], indexBuffer: GfxIndexBufferDescriptor | null): GfxInputState {
        // GfxInputState is a GL-only thing, as VAOs suck. We emulate it with a VAO-alike here.
        const inputState: GfxInputStateP_WebGPU = { _T: _T.InputState, ResourceUniqueId: this.getNextUniqueId(),
            inputLayout, vertexBuffers, indexBuffer,
        };
        return inputState;
    }

    private _createPipelineLayout(bindingLayouts: GfxBindingLayoutDescriptor[]): GPUPipelineLayout {
        const bindGroupLayouts = bindingLayouts.map((bindingLayout) => this._createBindGroupLayout(bindingLayout));
        return this.device.createPipelineLayout({ bindGroupLayouts })
    }

    public createRenderPipeline(descriptor: GfxRenderPipelineDescriptor): GfxRenderPipeline {
        const gpuRenderPipeline: GPURenderPipeline | null = null;
        const renderPipeline: GfxRenderPipelineP_WebGPU = { _T: _T.RenderPipeline, ResourceUniqueId: this.getNextUniqueId(),
            descriptor, gpuRenderPipeline,
        };
        this.ensureRenderPipeline(renderPipeline);
        return renderPipeline;
    }

    public async ensureRenderPipeline(renderPipeline: GfxRenderPipelineP_WebGPU): Promise<void> {
        if (renderPipeline.gpuRenderPipeline !== null)
            return;

        const descriptor = renderPipeline.descriptor;
        const program = descriptor.program as GfxProgramP_WebGPU;

        if (program.vertexStage === null || program.fragmentStage === null)
            return;

        const layout = this._createPipelineLayout(descriptor.bindingLayouts);

        const primitiveTopology = translateTopology(descriptor.topology);
        const rasterizationState = translateRasterizationState(descriptor.megaStateDescriptor);
        const colorStates = translateColorStates(descriptor.megaStateDescriptor);
        const depthStencilState = translateDepthStencilState(descriptor.megaStateDescriptor);

        const vertexStage = program.vertexStage, fragmentStage = program.fragmentStage;

        const inputLayout = descriptor.inputLayout as GfxInputLayoutP_WebGPU;
        const vertexInput = inputLayout.gpuVertexInputDescriptor;
        const sampleCount = descriptor.sampleCount;

        this.device.pushErrorScope('none');
        renderPipeline.gpuRenderPipeline = this.device.createRenderPipeline({
            layout,
            vertexStage, fragmentStage,
            primitiveTopology, rasterizationState, colorStates, depthStencilState, vertexInput,
            sampleCount,
        });
        await this.device.popErrorScope();

        if (renderPipeline.ResourceName !== undefined)
            renderPipeline.gpuRenderPipeline.label = renderPipeline.ResourceName;
    }

    public createReadback(): GfxReadback {
        const o: GfxReadbackP_WebGPU = { _T: _T.Readback, ResourceUniqueId: this.getNextUniqueId() };
        return o;
    }
    
<<<<<<< HEAD
    public createWebXRLayer(webXRSession: XrSession): XrWebGLLayer {
=======
    public createWebXRLayer(webXRSession: XRSession): XRWebGLLayer {
>>>>>>> e4fa5f24
        // TODO WebXR: currently now way to use WebGPU with WebXR.
        // This method should never be called.
        throw "createWebXRLayer not implemented on WebGPU";
    }

    public destroyBuffer(o: GfxBuffer): void {
        getPlatformBuffer(o).destroy();
    }

    public destroyTexture(o: GfxTexture): void {
        const texture = o as GfxTextureP_WebGPU;
        texture.gpuTexture.destroy();
    }

    public destroySampler(o: GfxSampler): void {
    }

    public destroyAttachment(o: GfxAttachment): void {
        const attachment = o as GfxAttachmentP_WebGPU;
        attachment.gpuTexture.destroy();
    }

    public destroyProgram(o: GfxProgram): void {
    }

    public destroyBindings(o: GfxBindings): void {
    }

    public destroyInputLayout(o: GfxInputLayout): void {
    }

    public destroyInputState(o: GfxInputState): void {
    }

    public destroyRenderPipeline(o: GfxRenderPipeline): void {
    }

    public destroyReadback(o: GfxReadback): void {
    }

    public createHostAccessPass(): GfxHostAccessPass {
        let pass = this._hostAccessPassPool.pop();
        if (pass === undefined)
            pass = new GfxHostAccessPassP_WebGPU(this.device);
        pass.commandEncoder = this.device.createCommandEncoder();
        return pass;
    }

    public createRenderPass(renderPassDescriptor: GfxRenderPassDescriptor): GfxRenderPass {
        let pass = this._renderPassPool.pop();
        if (pass === undefined)
            pass = new GfxRenderPassP_WebGPU();
        pass.commandEncoder = this.device.createCommandEncoder();
        pass.beginRenderPass(renderPassDescriptor);
        return pass;
    }

    public submitPass(o: GfxPass): void {
        const queue = this.device.getQueue();

        const pass = o as (GfxRenderPassP_WebGPU | GfxHostAccessPassP_WebGPU);
        const b = pass.finish()!;
        queue.submit([b]);
        pass.commandEncoder = null;

        if (o instanceof GfxRenderPassP_WebGPU) {
            this._renderPassPool.push(o);
        } else if (o instanceof GfxHostAccessPassP_WebGPU) {
            this._hostAccessPassPool.push(o);
        }
    }

    public readPixelFromTexture(o: GfxReadback, dstOffset: number, a: GfxTexture, x: number, y: number): void {
    }

    public submitReadback(o: GfxReadback): void {
    }

    public queryReadbackFinished(dst: Uint32Array, dstOffs: number, o: GfxReadback): boolean {
        return true;
    }

    public queryLimits(): GfxDeviceLimits {
        // TODO(jstpierre): GPULimits
        return {
            uniformBufferMaxPageWordSize: 0x1000,
            uniformBufferWordAlignment: 0x40,
        };
    }

    public queryTextureFormatSupported(format: GfxFormat): boolean {
        // TODO(jstpierre): Support compressed texture formats
        if (format === GfxFormat.BC1 || format === GfxFormat.BC1_SRGB)
            return false;
        if (format === GfxFormat.BC2 || format === GfxFormat.BC2_SRGB)
            return false;
        if (format === GfxFormat.BC3 || format === GfxFormat.BC3_SRGB)
            return false;
        return true;
    }

    public queryPipelineReady(o: GfxRenderPipeline): boolean {
        const renderPipeline = o as GfxRenderPipelineP_WebGPU;
        return renderPipeline.gpuRenderPipeline !== null;
    }

    public queryPlatformAvailable(): boolean {
        // TODO(jstpierre): Listen to the lost event?
        return true;
    }

    public queryVendorInfo(): GfxVendorInfo {
        return this;
    }

    public queryRenderPass(o: GfxRenderPass): GfxRenderPassDescriptor {
        const pass = o as GfxRenderPassP_WebGPU;
        return pass.descriptor;
    }

    public setResourceName(o: GfxResource, s: string): void {
        o.ResourceName = s;

        if (o._T === _T.Buffer) {
            const r = o as GfxBufferP_WebGPU;
            r.gpuBuffer.label = s;
        } else if (o._T === _T.Texture) {
            const r = o as GfxTextureP_WebGPU;
            r.gpuTexture.label = s;
        } else if (o._T === _T.Attachment) {
            const r = o as GfxAttachmentP_WebGPU;
            r.gpuTexture.label = s;
            r.gpuTextureView.label = s;
        } else if (o._T === _T.Sampler) {
            const r = o as GfxSamplerP_WebGPU;
            r.gpuSampler.label = s;
        } else if (o._T === _T.RenderPipeline) {
            const r = o as GfxRenderPipelineP_WebGPU;
            if (r.gpuRenderPipeline !== null)
                r.gpuRenderPipeline.label = s;
        }
    }

    public setResourceLeakCheck(o: GfxResource, v: boolean): void {
    }

    public checkForLeaks(): void {
    }

    public pushDebugGroup(debugGroup: GfxDebugGroup): void {
    }

    public popDebugGroup(): void {
    }
}

export async function createSwapChainForWebGPU(canvas: HTMLCanvasElement): Promise<GfxSwapChain | null> {
    if (navigator.gpu === undefined)
        return null;

    const adapter = await navigator.gpu.requestAdapter();
    const device = await adapter.requestDevice();
    
    const context = canvas.getContext('gpupresent') as any as GPUCanvasContext;

    if (!context)
        return null;

    const _glslang = await glslang('glslang.wasm');

    return new GfxImplP_WebGPU(adapter, device, context, _glslang);
}<|MERGE_RESOLUTION|>--- conflicted
+++ resolved
@@ -766,11 +766,7 @@
         return o;
     }
     
-<<<<<<< HEAD
-    public createWebXRLayer(webXRSession: XrSession): XrWebGLLayer {
-=======
     public createWebXRLayer(webXRSession: XRSession): XRWebGLLayer {
->>>>>>> e4fa5f24
         // TODO WebXR: currently now way to use WebGPU with WebXR.
         // This method should never be called.
         throw "createWebXRLayer not implemented on WebGPU";
