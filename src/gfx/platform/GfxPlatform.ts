
// This provides a "sane" low-level API for me to render to, kind of inspired
// by Metal, WebGPU and friends. The goal here is to be a good API to write to
// while also allowing me to port to other backends (like WebGPU) in the future.

import { GfxBuffer, GfxTexture, GfxAttachment, GfxSampler, GfxProgram, GfxInputLayout, GfxInputState, GfxRenderPipeline, GfxBindings, GfxResource, GfxReadback } from "./GfxPlatformImpl";
import { GfxFormat } from "./GfxPlatformFormat";
import { NormalizedViewportCoords } from "../helpers/RenderTargetHelpers";

export enum GfxCompareMode {
    NEVER   = WebGLRenderingContext.NEVER,
    LESS    = WebGLRenderingContext.LESS,
    EQUAL   = WebGLRenderingContext.EQUAL,
    LEQUAL  = WebGLRenderingContext.LEQUAL,
    GREATER = WebGLRenderingContext.GREATER,
    NEQUAL  = WebGLRenderingContext.NOTEQUAL,
    GEQUAL  = WebGLRenderingContext.GEQUAL,
    ALWAYS  = WebGLRenderingContext.ALWAYS,
}

export enum GfxFrontFaceMode {
    CCW = WebGLRenderingContext.CCW,
    CW  = WebGLRenderingContext.CW,
}

export const enum GfxCullMode {
    NONE,
    FRONT,
    BACK,
    FRONT_AND_BACK,
}

export enum GfxBlendFactor {
    ZERO                = WebGLRenderingContext.ZERO,
    ONE                 = WebGLRenderingContext.ONE,
    SRC_COLOR           = WebGLRenderingContext.SRC_COLOR,
    ONE_MINUS_SRC_COLOR = WebGLRenderingContext.ONE_MINUS_SRC_COLOR,
    DST_COLOR           = WebGLRenderingContext.DST_COLOR,
    ONE_MINUS_DST_COLOR = WebGLRenderingContext.ONE_MINUS_DST_COLOR,
    SRC_ALPHA           = WebGLRenderingContext.SRC_ALPHA,
    ONE_MINUS_SRC_ALPHA = WebGLRenderingContext.ONE_MINUS_SRC_ALPHA,
    DST_ALPHA           = WebGLRenderingContext.DST_ALPHA,
    ONE_MINUS_DST_ALPHA = WebGLRenderingContext.ONE_MINUS_DST_ALPHA,
}

export enum GfxBlendMode {
    ADD              = WebGLRenderingContext.FUNC_ADD,
    SUBTRACT         = WebGLRenderingContext.FUNC_SUBTRACT,
    REVERSE_SUBTRACT = WebGLRenderingContext.FUNC_REVERSE_SUBTRACT,
}

export const enum GfxLoadDisposition { CLEAR, LOAD }
export const enum GfxWrapMode { CLAMP, REPEAT, MIRROR }
export const enum GfxTexFilterMode { POINT, BILINEAR }
// TODO(jstpierre): remove NO_MIP
export const enum GfxMipFilterMode { NO_MIP, NEAREST, LINEAR }
export const enum GfxPrimitiveTopology { TRIANGLES }

export const enum GfxBufferUsage {
    INDEX   = 0x01,
    VERTEX  = 0x02,
    UNIFORM = 0x03,
}

export const enum GfxBufferFrequencyHint {
    STATIC = 0x01,
    DYNAMIC = 0x02,
}

export const enum GfxVertexBufferFrequency {
    PER_VERTEX = 0x01,
    PER_INSTANCE = 0x02,
}

export interface GfxVertexBufferDescriptor {
    buffer: GfxBuffer;
    byteOffset: number;
}

export interface GfxIndexBufferDescriptor extends GfxVertexBufferDescriptor {
}

export interface GfxVertexAttributeDescriptor {
    location: number;
    format: GfxFormat;
    bufferIndex: number;
    bufferByteOffset: number;
}

export interface GfxInputLayoutBufferDescriptor {
    byteStride: number;
    frequency: GfxVertexBufferFrequency;
}

export const enum GfxTextureDimension {
    n2D, n2D_ARRAY
}

export interface GfxTextureDescriptor {
    dimension: GfxTextureDimension;
    pixelFormat: GfxFormat;
    width: number;
    height: number;
    depth: number;
    numLevels: number;
}

// TODO(jstpierre): Should this be moved to ../helpers?
export function makeTextureDescriptor2D(pixelFormat: GfxFormat, width: number, height: number, numLevels: number): GfxTextureDescriptor {
    const dimension = GfxTextureDimension.n2D, depth = 1;
    return { dimension, pixelFormat, width, height, depth, numLevels };
}

export interface GfxSamplerDescriptor {
    wrapS: GfxWrapMode;
    wrapT: GfxWrapMode;
    minFilter: GfxTexFilterMode;
    magFilter: GfxTexFilterMode;
    mipFilter: GfxMipFilterMode;
    minLOD: number;
    maxLOD: number;
}

export interface GfxAttachmentDescriptor {
    format: GfxFormat;
    width: number;
    height: number;
    numSamples: number;
}

export interface GfxBufferBinding {
    buffer: GfxBuffer;
    wordOffset: number;
    wordCount: number;
}

export interface GfxSamplerBinding {
    gfxTexture: GfxTexture | null;
    gfxSampler: GfxSampler | null;
}

export interface GfxBindingLayoutDescriptor {
    numUniformBuffers: number;
    numSamplers: number;
}

export interface GfxBindingsDescriptor {
    bindingLayout: GfxBindingLayoutDescriptor;
    uniformBufferBindings: GfxBufferBinding[];
    samplerBindings: GfxSamplerBinding[];
}

export interface GfxProgramDescriptorSimple {
    preprocessedVert: string;
    preprocessedFrag: string;
}

export interface GfxProgramDescriptor extends GfxProgramDescriptorSimple {
    ensurePreprocessed(vendorInfo: GfxVendorInfo): void;
}

export interface GfxInputLayoutDescriptor {
    vertexBufferDescriptors: (GfxInputLayoutBufferDescriptor | null)[];
    vertexAttributeDescriptors: GfxVertexAttributeDescriptor[];
    indexBufferFormat: GfxFormat | null;
}

export enum GfxStencilOp {
    KEEP            = WebGLRenderingContext.KEEP,
    ZERO            = WebGLRenderingContext.ZERO,
    REPLACE         = WebGLRenderingContext.REPLACE,
    INVERT          = WebGLRenderingContext.INVERT,
    INCREMENT_CLAMP = WebGLRenderingContext.INCR,
    DECREMENT_CLAMP = WebGLRenderingContext.DECR,
    INCREMENT_WRAP  = WebGLRenderingContext.INCR_WRAP,
    DECREMENT_WRAP  = WebGLRenderingContext.DECR_WRAP,
}

export interface GfxChannelBlendState {
    blendMode: GfxBlendMode;
    blendSrcFactor: GfxBlendFactor;
    blendDstFactor: GfxBlendFactor;
}

export const enum GfxColorWriteMask {
    NONE  = 0x00,
    RED   = 0x01,
    GREEN = 0x02,
    BLUE  = 0x04,
    COLOR = 0x07,
    ALPHA = 0x08,
    ALL   = 0x0F,
}

export interface GfxAttachmentState {
    colorWriteMask: GfxColorWriteMask;
    rgbBlendState: GfxChannelBlendState;
    alphaBlendState: GfxChannelBlendState;
}

export interface GfxMegaStateDescriptor {
    attachmentsState: GfxAttachmentState[];
    blendConstant: GfxColor;
    depthCompare: GfxCompareMode;
    depthWrite: boolean;
    stencilCompare: GfxCompareMode;
    stencilWrite: boolean;
    stencilPassOp: GfxStencilOp;
    cullMode: GfxCullMode;
    frontFace: GfxFrontFaceMode;
    polygonOffset: boolean;
}

export interface GfxRenderTargetDescriptor {
    colorAttachment: GfxAttachment | null;
    depthStencilAttachment: GfxAttachment | null;
}

export interface GfxRenderPipelineDescriptor {
    bindingLayouts: GfxBindingLayoutDescriptor[];
    inputLayout: GfxInputLayout | null;
    program: GfxProgram;
    topology: GfxPrimitiveTopology;
    megaStateDescriptor: GfxMegaStateDescriptor;
    sampleCount: number;
}

export interface GfxColor {
    r: number;
    g: number;
    b: number;
    a: number;
}

// TODO(jstpierre): Support MRT. This might be tricksy.
export interface GfxRenderPassDescriptor {
    colorAttachment: GfxAttachment | null;
    colorResolveTo: GfxTexture | null;
    colorLoadDisposition: GfxLoadDisposition;
    colorClearColor: GfxColor;
    depthStencilAttachment: GfxAttachment | null;
    depthStencilResolveTo: GfxTexture | null;
    depthLoadDisposition: GfxLoadDisposition;
    depthClearValue: number;
    stencilLoadDisposition: GfxLoadDisposition;
    stencilClearValue: number;
}

export interface GfxDeviceLimits {
    uniformBufferWordAlignment: number;
    uniformBufferMaxPageWordSize: number;
}

export interface GfxDebugGroup {
    name: string;
    drawCallCount: number;
    textureBindCount: number;
    bufferUploadCount: number;
    triangleCount: number;
}

export interface GfxBugQuirks {
    rowMajorMatricesBroken: boolean;
}

export interface GfxVendorInfo {
    bugQuirks: GfxBugQuirks;
    glslVersion: string;
    explicitBindingLocations: boolean;
    separateSamplerTextures: boolean;
}

export type GfxPlatformFramebuffer = WebGLFramebuffer;

export interface GfxSwapChain {
    configureSwapChain(width: number, height: number): void;
    getDevice(): GfxDevice;
    getOnscreenTexture(): GfxTexture;
    // WebXR requires presenting to a platform-defined framebuffer, for all that is unholy.
    // This hopefully is less terrible in the future. See https://github.com/immersive-web/webxr/issues/896
    present(platformFramebuffer?: GfxPlatformFramebuffer, viewport?: NormalizedViewportCoords): void;
    createWebXRLayer(webXRSession: XRSession): XRWebGLLayer;
}

export interface GfxHostAccessPass {
    // Transfer commands.
    uploadBufferData(buffer: GfxBuffer, dstWordOffset: number, data: Uint8Array, srcWordOffset?: number, wordCount?: number): void;
    uploadTextureData(texture: GfxTexture, firstMipLevel: number, levelDatas: ArrayBufferView[]): void;
}

export interface GfxRenderPass {
    // State management.
    setViewport(x: number, y: number, w: number, h: number): void;
    setScissor(x: number, y: number, w: number, h: number): void;
    setPipeline(pipeline: GfxRenderPipeline): void;
    setBindings(bindingLayoutIndex: number, bindings: GfxBindings, dynamicByteOffsets: number[]): void;
    setInputState(inputState: GfxInputState | null): void;
    setStencilRef(value: number): void;

    // Draw commands.
    draw(vertexCount: number, firstVertex: number): void;
    drawIndexed(indexCount: number, firstIndex: number): void;
    drawIndexedInstanced(indexCount: number, firstIndex: number, instanceCount: number): void;
};

export type GfxPass = GfxRenderPass | GfxHostAccessPass;

export interface GfxDevice {
    createBuffer(wordCount: number, usage: GfxBufferUsage, hint: GfxBufferFrequencyHint): GfxBuffer;
    createTexture(descriptor: GfxTextureDescriptor): GfxTexture;
    createSampler(descriptor: GfxSamplerDescriptor): GfxSampler;
    createAttachment(descriptor: GfxAttachmentDescriptor): GfxAttachment;
    createAttachmentFromTexture(texture: GfxTexture): GfxAttachment;
    createProgram(program: GfxProgramDescriptor): GfxProgram;
    createProgramSimple(program: GfxProgramDescriptorSimple): GfxProgram;
    createBindings(bindingsDescriptor: GfxBindingsDescriptor): GfxBindings;
    createInputLayout(inputLayoutDescriptor: GfxInputLayoutDescriptor): GfxInputLayout;
    createInputState(inputLayout: GfxInputLayout, buffers: (GfxVertexBufferDescriptor | null)[], indexBuffer: GfxIndexBufferDescriptor | null): GfxInputState;
    createRenderPipeline(descriptor: GfxRenderPipelineDescriptor): GfxRenderPipeline;
    createReadback(elemCount: number): GfxReadback;
<<<<<<< HEAD
    createWebXRLayer(webXRSession: XRSession): XRWebGLLayer;
=======
>>>>>>> b325765d

    destroyBuffer(o: GfxBuffer): void;
    destroyTexture(o: GfxTexture): void;
    destroySampler(o: GfxSampler): void;
    destroyAttachment(o: GfxAttachment): void;
    destroyProgram(o: GfxProgram): void;
    destroyBindings(o: GfxBindings): void;
    destroyInputLayout(o: GfxInputLayout): void;
    destroyInputState(o: GfxInputState): void;
    destroyRenderPipeline(o: GfxRenderPipeline): void;
    destroyReadback(o: GfxReadback): void;

    // Command submission.
    createHostAccessPass(): GfxHostAccessPass;
    createRenderPass(renderPassDescriptor: GfxRenderPassDescriptor): GfxRenderPass;
    // Consumes and destroys the pass.
    submitPass(o: GfxPass): void;

    // Readback system.
    readPixelFromTexture(o: GfxReadback, dstOffset: number, a: GfxTexture, x: number, y: number): void;
    submitReadback(o: GfxReadback): void;
    queryReadbackFinished(dst: Uint32Array, dstOffs: number, o: GfxReadback): boolean;

    // Information queries.
    queryLimits(): GfxDeviceLimits;
    queryTextureFormatSupported(format: GfxFormat): boolean;
    queryPipelineReady(o: GfxRenderPipeline): boolean;
    queryPlatformAvailable(): boolean;
    queryVendorInfo(): GfxVendorInfo;
    queryRenderPass(o: GfxRenderPass): GfxRenderPassDescriptor;

    // Debugging.
    setResourceName(o: GfxResource, s: string): void;
    setResourceLeakCheck(o: GfxResource, v: boolean): void;
    checkForLeaks(): void;
    pushDebugGroup(debugGroup: GfxDebugGroup): void;
    popDebugGroup(): void;
}

export { GfxBuffer, GfxTexture, GfxAttachment, GfxSampler, GfxProgram, GfxInputLayout, GfxInputState, GfxRenderPipeline, GfxBindings };
export { GfxFormat };<|MERGE_RESOLUTION|>--- conflicted
+++ resolved
@@ -318,10 +318,6 @@
     createInputState(inputLayout: GfxInputLayout, buffers: (GfxVertexBufferDescriptor | null)[], indexBuffer: GfxIndexBufferDescriptor | null): GfxInputState;
     createRenderPipeline(descriptor: GfxRenderPipelineDescriptor): GfxRenderPipeline;
     createReadback(elemCount: number): GfxReadback;
-<<<<<<< HEAD
-    createWebXRLayer(webXRSession: XRSession): XRWebGLLayer;
-=======
->>>>>>> b325765d
 
     destroyBuffer(o: GfxBuffer): void;
     destroyTexture(o: GfxTexture): void;
