--- conflicted
+++ resolved
@@ -470,38 +470,25 @@
 
     public update(webXRContext: WebXRContext): boolean {
         let updated = false;
-<<<<<<< HEAD
-        
-        let inputSources = webXRContext.xrSession.inputSources;
-=======
 
         if (!webXRContext.xrSession)
             return false;
 
         const inputSources = webXRContext.xrSession.inputSources;
->>>>>>> e4fa5f24
 
         const cameraMoveSpeed = this.worldScale;
         const keyMovement = vec3.create();
         if (inputSources.length > 0) {
             for (let i = 0; i < inputSources.length; i++) {
                 const gamepad = inputSources[i].gamepad;
-<<<<<<< HEAD
-                if (gamepad.axes.length >= 3 && gamepad.buttons.length >= 1) {
-=======
                 if (gamepad && gamepad.axes.length >= 3 && gamepad.buttons.length >= 1) {
->>>>>>> e4fa5f24
                     keyMovement[0] = gamepad.axes[2] * cameraMoveSpeed;
                     keyMovement[1] = (gamepad.buttons[0].value - gamepad.buttons[1].value) * cameraMoveSpeed;
                     keyMovement[2] = gamepad.axes[3] * cameraMoveSpeed;
                 }
             }
         }
-<<<<<<< HEAD
-               
-=======
-
->>>>>>> e4fa5f24
+
         if (!vec3.exactEquals(keyMovement, vec3Zero)) {            
             const viewMovementSpace = webXRContext.xrViewSpace.getOffsetReferenceSpace(
                 new XRRigidTransform(
@@ -517,8 +504,6 @@
             updated = true;
         }
 
-<<<<<<< HEAD
-=======
         // Ensure the number of XR cameras matches the number of views
         if (webXRContext.views.length !== this.cameras.length) {
             for (let i = this.cameras.length; i < webXRContext.views.length; i++)
@@ -526,32 +511,11 @@
             this.cameras.length = webXRContext.views.length;
         }
 
->>>>>>> e4fa5f24
         assert(this.cameras.length === webXRContext.views.length);
         for (let i = 0; i < this.cameras.length; i++) {
             const camera = this.cameras[i];
             const xrView = webXRContext.views[i];
 
-<<<<<<< HEAD
-            const cameraWorldMatrix = mat4.create();
-            cameraWorldMatrix.set(xrView.transform.matrix);
-            const cameraWorldMatrixTranslation = vec3.create();
-            mat4.getTranslation(cameraWorldMatrixTranslation, cameraWorldMatrix);
-            const originalViewTranslation = vec3.create();
-            mat4.getTranslation(originalViewTranslation, cameraWorldMatrix);
-
-            // Scale up view position and add offset
-            const cameraScale = vec3.create();
-            const cameraOrientation = quat.create();
-            mat4.getScaling(cameraScale, cameraWorldMatrix);
-            mat4.getRotation(cameraOrientation, cameraWorldMatrix);
-
-            const cameraAdditionalOffset = vec3.create();
-            cameraAdditionalOffset.set(this.offset);
-            vec3.sub(cameraAdditionalOffset, cameraAdditionalOffset, originalViewTranslation);
-            vec3.scale(cameraWorldMatrixTranslation, cameraWorldMatrixTranslation, this.worldScale);
-            vec3.add(cameraWorldMatrixTranslation, cameraWorldMatrixTranslation, cameraAdditionalOffset);
-=======
             const cameraWorldMatrix = scratchMat4;
             cameraWorldMatrix.set(xrView.transform.matrix);
             const cameraWorldMatrixTranslation = scratchVec3c;
@@ -569,7 +533,6 @@
             cameraAdditionalOffset.set(this.offset);
             vec3.sub(cameraAdditionalOffset, cameraAdditionalOffset, originalViewTranslation);
             vec3.scaleAndAdd(cameraWorldMatrixTranslation, cameraAdditionalOffset, cameraWorldMatrixTranslation, this.worldScale);
->>>>>>> e4fa5f24
 
             mat4.fromRotationTranslationScale(cameraWorldMatrix, cameraOrientation, cameraWorldMatrixTranslation, cameraScale);
             
@@ -602,11 +565,7 @@
             reverseDepthForPerspectiveProjectionMatrix(camera.projectionMatrix);
 
             camera.worldMatrixUpdated();
-<<<<<<< HEAD
-        
-=======
-
->>>>>>> e4fa5f24
+
             updated = true;
         }
 
