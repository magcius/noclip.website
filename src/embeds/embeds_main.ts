--- conflicted
+++ resolved
@@ -111,11 +111,7 @@
 
         this.updateInfo = {
             time: 0,
-<<<<<<< HEAD
-            isWebXR: false
-=======
             webXRContext: null,
->>>>>>> b325765d
         };
         this._updateLoop(0);
     }
