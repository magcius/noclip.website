--- conflicted
+++ resolved
@@ -58,15 +58,9 @@
             optionalFeatures: ['viewer', 'local']
         });
 
-<<<<<<< HEAD
-        if (!this.xrSession) {
-            return;
-        }
-=======
         // TODO(jstpierre): I think we should just error here instead?
         if (!this.xrSession)
             return;
->>>>>>> b325765d
 
         this.xrViewSpace = await this.xrSession.requestReferenceSpace('viewer');
         this.xrLocalSpace = await this.xrSession.requestReferenceSpace('local');
@@ -83,15 +77,9 @@
         this.xrSession = null;
     }
 
-<<<<<<< HEAD
-    private onXRFrame(time: number, frame: XRFrame) {
-        let session = frame.session;
-        let pose = frame.getViewerPose(this.xrLocalSpace);
-=======
     private _onRequestAnimationFrame = (time: number, frame: XRFrame): void => {
         const session = frame.session;
         const pose = frame.getViewerPose(this.xrLocalSpace);
->>>>>>> b325765d
 
         this.currentFrame = frame;
 
