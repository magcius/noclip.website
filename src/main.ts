--- conflicted
+++ resolved
@@ -77,11 +77,7 @@
 import { downloadBlob, downloadBufferSlice, downloadBuffer } from './DownloadUtils';
 import { DataShare } from './DataShare';
 import InputManager from './InputManager';
-<<<<<<< HEAD
-import { WebXRContext, IsWebXRSupported } from './WebXR';
-=======
 import { WebXRContext } from './WebXR';
->>>>>>> e4fa5f24
 
 const sceneGroups = [
     "Wii",
@@ -219,14 +215,7 @@
     private postAnimFrameWebXR = new AnimationLoop();
     private webXRContext: WebXRContext;
 
-<<<<<<< HEAD
-    private updateInfo: ViewerUpdateInfo;
-    private webXRContext: WebXRContext | null = null;
-
-    private hashpotatoes: HTMLTextAreaElement;
-=======
     public sceneTimeScale = 1.0;
->>>>>>> e4fa5f24
 
     constructor() {
         this.init();
@@ -244,13 +233,6 @@
             return;
         }
 
-<<<<<<< HEAD
-        if (IsWebXRSupported()) {
-            this.webXRContext = new WebXRContext(this.viewer.gfxDevice);
-            this.webXRContext.onSessionStarted = this._onWebXRStarted.bind(this);
-            this.webXRContext.onFrame = this._onWebXRFrame.bind(this);
-        }
-=======
         this.webXRContext = new WebXRContext(this.viewer.gfxSwapChain);
         this.webXRContext.onframe = this.postAnimFrameWebXR.requestPostAnimationFrame;
 
@@ -260,7 +242,6 @@
         this.postAnimFrameWebXR.webXRContext = this.webXRContext;
         this.postAnimFrameWebXR.useRequestPostAnimationFrame = false;
         this.postAnimFrameWebXR.onupdate = this._onPostAnimFrameUpdate;
->>>>>>> e4fa5f24
 
         this.toplevel.ondragover = (e) => {
             if (!e.dataTransfer || !e.dataTransfer.types.includes('Files'))
@@ -322,15 +303,7 @@
             this.ui.sceneSelect.setExpanded(true);
         }
 
-<<<<<<< HEAD
-        this.updateInfo = {
-            time: 0,
-            isWebXR: false
-        };
-        this._updateLoop(window.performance.now());
-=======
         this._onRequestAnimationFrameCanvas();
->>>>>>> e4fa5f24
 
         if (!IS_DEVELOPMENT) {
             Sentry.init({
@@ -397,26 +370,8 @@
             this.ui.togglePlayPause();
     }
 
-<<<<<<< HEAD
-    private _onWebXRStarted() {
-        mat4.getTranslation(this.viewer.xrCameraController.offset, this.viewer.camera.worldMatrix);
-    }
-
-    private _onWebXRFrame(time: number) {
-        if (!this.paused) {
-            this.updateInfo.time = time;
-            this.updateInfo.isWebXR = true;
-            this.updateInfo.webXRContext = this.webXRContext;
-            this._runUpdate(this.updateInfo);
-        }
-    }
-
-    public setPaused(v: boolean): void {
-        if (this.paused === v)
-=======
     private async _onWebXRStateRequested(state: boolean) {
         if (!this.webXRContext)
->>>>>>> e4fa5f24
             return;
 
         if (state) {
@@ -438,15 +393,11 @@
         }
     }
 
-<<<<<<< HEAD
-    private _runUpdate(updateInfo: ViewerUpdateInfo) {
-=======
     public setPaused(v: boolean): void {
         this.paused = v;
     }
 
     private _onPostAnimFrameUpdate = (updateInfo: ViewerUpdateInfo): void => {
->>>>>>> e4fa5f24
         this.checkKeyShortcuts();
 
         prepareFrameDebugOverlayCanvas2D();
@@ -462,19 +413,6 @@
             this._takeScreenshot();
 
         this.ui.update();
-<<<<<<< HEAD
-    }
-
-    private _updateLoop = (time: number) => {
-        if (this.paused)
-            return;
-        
-        this.updateInfo.time = time;
-        this.updateInfo.isWebXR = false;
-        this._runUpdate(this.updateInfo);
-        
-        window.requestAnimationFrame(this._updateLoop);
-=======
     };
 
     private _onRequestAnimationFrameCanvas = (): void => {
@@ -485,7 +423,6 @@
         }
 
         window.requestAnimationFrame(this._onRequestAnimationFrameCanvas);
->>>>>>> e4fa5f24
     };
 
     private async _onDrop(e: DragEvent) {
@@ -818,7 +755,7 @@
     }
 
     private _makeUI() {
-        this.ui = new UI(this.viewer, this.webXRContext);
+        this.ui = new UI(this.viewer);
         this.toplevel.appendChild(this.ui.elem);
         this.ui.sceneSelect.onscenedescselected = this._onSceneDescSelected.bind(this);
         this.ui.xrSettings.onWebXRStateRequested = this._onWebXRStateRequested.bind(this);
