
/* @preserve The source code to this website is under the MIT license and can be found at https://github.com/magcius/noclip.website */

import { Viewer, SceneGfx, InitErrorCode, initializeViewer, makeErrorUI, resizeCanvas } from './viewer';

import ArrayBufferSlice from './ArrayBufferSlice';

import * as Scenes_BanjoKazooie from './BanjoKazooie/scenes';
import * as Scenes_Zelda_TwilightPrincess from './j3d/ztp_scenes';
import * as Scenes_MarioKartDoubleDash from './j3d/mkdd_scenes';
import * as Scenes_Zelda_TheWindWaker from './j3d/WindWaker/zww_scenes';
import * as Scenes_SuperMarioSunshine from './j3d/sms_scenes';
import * as Scenes_Pikmin2 from './j3d/pik2_scenes';
import * as Scenes_SuperMarioGalaxy1 from './SuperMarioGalaxy/Scenes_SuperMarioGalaxy1';
import * as Scenes_SuperMarioGalaxy2 from './SuperMarioGalaxy/Scenes_SuperMarioGalaxy2';
import * as Scenes_SuperMario64DS from './SuperMario64DS/scenes';
import * as Scenes_Zelda_OcarinaOfTime3D from './oot3d/oot3d_scenes';
import * as Scenes_Zelda_MajorasMask3D from './oot3d/mm3d_scenes';
import * as Scenes_LuigisMansion3D from './oot3d/lm3d_scenes';
import * as Scenes_DarkSoulsCollision from './DarkSoulsCollisionData/scenes';
import * as Scenes_MetroidPrime from './metroid_prime/scenes';
import * as Scenes_DonkeyKongCountryReturns from './metroid_prime/dkcr_scenes';
import * as Scenes_LuigisMansion from './luigis_mansion/scenes';
import * as Scenes_PaperMario_TheThousandYearDoor from './PaperMarioTTYD/Scenes_PaperMarioTTYD';
import * as Scenes_SuperPaperMario from './PaperMarioTTYD/Scenes_SuperPaperMario';
import * as Scenes_MarioKartDS from './nns_g3d/Scenes_MarioKartDS';
import * as Scenes_NewSuperMarioBrosDS from './nns_g3d/nsmbds_scenes';
import * as Scenes_KingdomHearts from './kh/scenes';
import * as Scenes_KingdomHeartsIIFinalMix from './kh2fm/scenes';
import * as Scenes_Psychonauts from './psychonauts/scenes';
import * as Scenes_DarkSouls from './DarkSouls/scenes';
import * as Scenes_KatamariDamacy from './KatamariDamacy/scenes';
import * as Scenes_PaperMario64 from './PaperMario64/scenes';
import * as Scenes_Elebits from './rres/Scenes_Elebits';
import * as Scenes_KirbysReturnToDreamLand from './rres/Scenes_KirbysReturnToDreamLand';
import * as Scenes_Klonoa from './rres/Scenes_Klonoa';
import * as Scenes_MarioAndSonicAtThe2012OlympicGames from './rres/Scenes_MarioAndSonicAtTheOlympicGames2012';
import * as Scenes_MarioKartWii from './rres/Scenes_MarioKartWii';
import * as Scenes_Okami from './rres/Scenes_Okami';
import * as Scenes_SonicColors from './rres/Scenes_SonicColors';
import * as Scenes_SuperSmashBrosBrawl from './rres/Scenes_SuperSmashBrosBrawl';
import * as Scenes_Test from './Scenes_Test';
import * as Scenes_WiiSportsResort from './rres/Scenes_WiiSportsResort';
import * as Scenes_Zelda_SkywardSword from './rres/Scenes_Zelda_SkywardSword';
import * as Scenes_InteractiveExamples from './interactive_examples/Scenes';
import * as Scenes_Pilotwings64 from './Pilotwings64/Scenes';
import * as Scenes_Fez from './Fez/Scenes_Fez';
import * as Scenes_SuperMarioOdyssey from './fres_nx/smo_scenes';
import * as Scenes_GTA from './GrandTheftAuto3/scenes';
<<<<<<< HEAD
import * as Scenes_FZEROGX from './AmusementVision/scenes';
=======
import * as Scenes_SpongeBobBFBB from './SpongeBobBFBB/scenes'
>>>>>>> ac2c4c87

import { DroppedFileSceneDesc, traverseFileSystemDataTransfer } from './Scenes_FileDrops';

import { UI, Panel } from './ui';
import { serializeCamera, deserializeCamera, FPSCameraController } from './Camera';
import { hexdump, assertExists, assert, fallbackUndefined } from './util';
import { DataFetcher } from './DataFetcher';
import { ZipFileEntry, makeZipFile } from './ZipFile';
import { atob, btoa } from './Ascii85';
import { mat4 } from 'gl-matrix';
import { GlobalSaveManager, SaveStateLocation } from './SaveManager';
import { RenderStatistics } from './RenderStatistics';
import { Color } from './Color';
import { standardFullClearRenderPassDescriptor } from './gfx/helpers/RenderTargetHelpers';

import * as Sentry from '@sentry/browser';
import { GIT_REVISION, IS_DEVELOPMENT } from './BuildVersion';
import { SceneDesc, SceneGroup, SceneContext, getSceneDescs, Destroyable } from './SceneBase';
import { prepareFrameDebugOverlayCanvas2D } from './DebugJunk';
import { downloadBlob, downloadBufferSlice, downloadBuffer } from './DownloadUtils';
import { DataShare } from './DataShare';
import InputManager from './InputManager';
import { gfxDeviceGetImpl_GL } from './gfx/platform/GfxPlatformWebGL2';

const sceneGroups = [
    "Wii",
    Scenes_MarioKartWii.sceneGroup,
    Scenes_KirbysReturnToDreamLand.sceneGroup,
    Scenes_Klonoa.sceneGroup,
    Scenes_Zelda_SkywardSword.sceneGroup,
    Scenes_Okami.sceneGroup,
    Scenes_SuperMarioGalaxy1.sceneGroup,
    Scenes_SuperMarioGalaxy2.sceneGroup,
    Scenes_SuperPaperMario.sceneGroup,
    Scenes_SuperSmashBrosBrawl.sceneGroup,
    Scenes_WiiSportsResort.sceneGroup,
    "GameCube",
    Scenes_LuigisMansion.sceneGroup,
    Scenes_MarioKartDoubleDash.sceneGroup,
    Scenes_MetroidPrime.sceneGroupMP1,
    Scenes_MetroidPrime.sceneGroupMP2,
    Scenes_PaperMario_TheThousandYearDoor.sceneGroup,
    Scenes_Pikmin2.sceneGroup,
    Scenes_SuperMarioSunshine.sceneGroup,
    Scenes_Zelda_TwilightPrincess.sceneGroup,
    Scenes_Zelda_TheWindWaker.sceneGroup,
    "Nintendo 3DS",
    Scenes_LuigisMansion3D.sceneGroup,
    Scenes_Zelda_MajorasMask3D.sceneGroup,
    Scenes_Zelda_OcarinaOfTime3D.sceneGroup,
    "Nintendo DS",
    Scenes_MarioKartDS.sceneGroup,
    Scenes_NewSuperMarioBrosDS.sceneGroup,
    Scenes_SuperMario64DS.sceneGroup,
    "Nintendo 64",
    Scenes_BanjoKazooie.sceneGroup,
    Scenes_PaperMario64.sceneGroup,
    Scenes_Pilotwings64.sceneGroup,
    "PlayStation 2",
    Scenes_GTA.sceneGroup.iii,
    Scenes_KatamariDamacy.sceneGroup,
    Scenes_KingdomHearts.sceneGroup,
    Scenes_KingdomHeartsIIFinalMix.sceneGroup,
    "Xbox",
    Scenes_SpongeBobBFBB.sceneGroup,
    "Experimental",
    Scenes_DarkSouls.sceneGroup,
    Scenes_DarkSoulsCollision.sceneGroup,
    Scenes_DonkeyKongCountryReturns.sceneGroup,
    Scenes_Elebits.sceneGroup,
    Scenes_Fez.sceneGroup,
    Scenes_GTA.sceneGroup.vc,
    Scenes_GTA.sceneGroup.sa,
    Scenes_MarioAndSonicAtThe2012OlympicGames.sceneGroup,
    Scenes_MetroidPrime.sceneGroupMP3,
    Scenes_Psychonauts.sceneGroup,
    Scenes_SonicColors.sceneGroup,
    Scenes_SuperMarioOdyssey.sceneGroup,
    Scenes_Test.sceneGroup,
    Scenes_InteractiveExamples.sceneGroup,
    Scenes_FZEROGX.sceneGroup,
];

function blobToArrayBuffer(blob: Blob): Promise<ArrayBuffer> {
    return new Response(blob).arrayBuffer();
}

function convertCanvasToPNG(canvas: HTMLCanvasElement): Promise<Blob> {
    return new Promise((resolve) => canvas.toBlob((b) => resolve(assertExists(b)), 'image/png'));
}

// Ideas for option bits. Not used yet.
const enum OptionsBitsV3 {
    HasSceneTime       = 0b00000001,
    ScenePaused        = 0b00000010,
    LowCameraPrecision = 0b00000100,
};

const enum SaveStatesAction {
    Load,
    LoadDefault,
    Save,
    Delete
};

class Main {
    public toplevel: HTMLElement;
    public canvas: HTMLCanvasElement;
    public viewer: Viewer;
    public groups: (string | SceneGroup)[];
    public ui: UI;
    public saveManager = GlobalSaveManager;
    public paused: boolean = false;

    private droppedFileGroup: SceneGroup;

    private currentSceneGroup: SceneGroup | null = null;
    private currentSceneDesc: SceneDesc | null = null;

    private loadingSceneDesc: SceneDesc | null = null;
    private destroyablePool: Destroyable[] = [];
    private dataShare = new DataShare();
    private dataFetcher: DataFetcher;
    private lastUpdatedURLTimeSeconds: number = -1;

    public sceneTimeScale = 1.0;

    constructor() {
        this.init();
    }

    public async init() {
        this.toplevel = document.createElement('div');
        document.body.appendChild(this.toplevel);

        this.canvas = document.createElement('canvas');

        const errorCode = await initializeViewer(this, this.canvas);
        if (errorCode !== InitErrorCode.SUCCESS) {
            this.toplevel.appendChild(makeErrorUI(errorCode));
            return;
        }

        this.toplevel.ondragover = (e) => {
            if (!e.dataTransfer || !e.dataTransfer.types.includes('Files'))
                return;
            this.ui.dragHighlight.style.display = 'block';
            e.preventDefault();
        };
        this.toplevel.ondragleave = (e) => {
            this.ui.dragHighlight.style.display = 'none';
            e.preventDefault();
        };
        this.toplevel.ondrop = this._onDrop.bind(this);

        this.toplevel.appendChild(this.canvas);
        window.onresize = this._onResize.bind(this);
        this._onResize();

        this.viewer.onstatistics = (statistics: RenderStatistics): void => {
            this.ui.statisticsPanel.addRenderStatistics(statistics);
        };
        this.viewer.oncamerachanged = () => {
            this._saveState();
        };
        this.viewer.inputManager.onisdraggingchanged = () => {
            this.ui.setIsDragging(this.viewer.inputManager.isDragging());
        };

        this._makeUI();

        this.dataFetcher = new DataFetcher(this.ui.sceneSelect);

        this.groups = sceneGroups;

        this.droppedFileGroup = { id: "drops", name: "Dropped Files", sceneDescs: [] };
        this.groups.push('Other');
        this.groups.push(this.droppedFileGroup);

        this._loadSceneGroups();

        window.onhashchange = this._onHashChange.bind(this);

        if (this.currentSceneDesc === null)
            this._onHashChange();

        if (this.currentSceneDesc === null) {
            // Load the state from session storage.
            const currentDescId = this.saveManager.getCurrentSceneDescId();
            if (currentDescId !== null) {
                // Load save slot 0.
                const key = this.saveManager.getSaveStateSlotKey(currentDescId, 0);
                const sceneState = this.saveManager.loadState(key);
                this._loadSceneDescById(currentDescId, sceneState);
            }
        }

        if (this.currentSceneDesc === null) {
            // Make the user choose a scene if there's nothing loaded by default...
            this.ui.sceneSelect.setExpanded(true);
        }

        this._updateLoop(window.performance.now());

        if (!IS_DEVELOPMENT) {
            Sentry.init({
                dsn: 'https://a3b5f6c50bc04555835f9a83d6e76b23@sentry.io/1448331',
                beforeSend: (event) => {
                    // Filter out aborted XHRs.
                    if (event.exception!.values!.length) {
                        const exc = event.exception!.values![0];
                        if (exc.type === 'AbortedError')
                            return null;
                    }

                    return event;
                },
            });

            Sentry.configureScope((scope) => {
                scope.setExtra('git-revision', GIT_REVISION);
            });
        }
    }

    private _onHashChange(): void {
        const hash = window.location.hash;
        if (hash.startsWith('#'))
            this._loadState(decodeURIComponent(hash.slice(1)));
    }

    private _exportSaveData() {
        const saveData = this.saveManager.export();
        const date = new Date();
        downloadBlob(`noclip_export_${date.toISOString()}.nclsp`, new Blob([saveData]));
    }

    private pickSaveStatesAction(inputManager: InputManager): SaveStatesAction {
        if (inputManager.isKeyDown('ShiftLeft'))
            return SaveStatesAction.Save;
        else if (inputManager.isKeyDown('AltLeft'))
            return SaveStatesAction.Delete;
        else
            return SaveStatesAction.Load;
    }

    private checkKeyShortcuts() {
        const inputManager = this.viewer.inputManager;
        if (inputManager.isKeyDownEventTriggered('KeyZ'))
            this._toggleUI();
        if (inputManager.isKeyDownEventTriggered('Numpad9'))
            this._downloadTextures();
        if (inputManager.isKeyDownEventTriggered('KeyT'))
            this.ui.sceneSelect.expandAndFocus();
        for (let i = 1; i <= 9; i++) {
            if (inputManager.isKeyDownEventTriggered('Digit'+i)) {
                if (this.currentSceneDesc) {
                    const key = this._getSaveStateSlotKey(i);
                    const action = this.pickSaveStatesAction(inputManager);
                    this.doSaveStatesAction(action, key);
                }
            }
        }
        if (inputManager.isKeyDownEventTriggered('Numpad3'))
            this._exportSaveData();
        if (inputManager.isKeyDownEventTriggered('Period'))
            this.ui.togglePlayPause();
    }

    public setPaused(v: boolean): void {
        if (this.paused === v)
            return;

        this.paused = true;
        if (!this.paused)
            window.requestAnimationFrame(this._updateLoop);
    }

    private _updateLoop = (time: number) => {
        this.checkKeyShortcuts();

        prepareFrameDebugOverlayCanvas2D();

        // Needs to be called before this.viewer.update
        const shouldTakeScreenshot = this.viewer.inputManager.isKeyDownEventTriggered('Numpad7');

        this.viewer.sceneTimeScale = this.ui.isPlaying ? this.sceneTimeScale : 0.0;
        this.viewer.update(time);

        if (shouldTakeScreenshot)
            this._takeScreenshot();

        this.ui.update();

        window.requestAnimationFrame(this._updateLoop);
    };

    private async _onDrop(e: DragEvent) {
        this.ui.dragHighlight.style.display = 'none';

        if (!e.dataTransfer || e.dataTransfer.files.length === 0)
            return;

        e.preventDefault();
        const transfer = e.dataTransfer;
        const files = await traverseFileSystemDataTransfer(transfer);
        const sceneDesc = new DroppedFileSceneDesc(files);
        this.droppedFileGroup.sceneDescs.push(sceneDesc);
        this._loadSceneGroups();
        this._loadSceneDesc(this.droppedFileGroup, sceneDesc);
    }

    private _onResize() {
        resizeCanvas(this.canvas, window.innerWidth, window.innerHeight, window.devicePixelRatio);
    }

    private _saveStateTmp = new Uint8Array(512);
    private _saveStateView = new DataView(this._saveStateTmp.buffer);
    // TODO(jstpierre): Save this in main instead of having this called 8 bajillion times...
    private _getSceneSaveState() {
        let byteOffs = 0;

        const optionsBits: OptionsBitsV3 = 0;
        this._saveStateView.setUint8(byteOffs, optionsBits);
        byteOffs++;

        byteOffs += serializeCamera(this._saveStateView, byteOffs, this.viewer.camera);

        // TODO(jstpierre): Pass DataView into serializeSaveState
        if (this.viewer.scene !== null && this.viewer.scene.serializeSaveState)
            byteOffs = this.viewer.scene.serializeSaveState(this._saveStateTmp.buffer, byteOffs);

        const s = btoa(this._saveStateTmp, byteOffs);
        return `A${s}`;
    }

    private _loadSceneSaveStateVersion2(state: string): boolean {
        const byteLength = atob(this._saveStateTmp, 0, state);

        let byteOffs = 0;
        this.viewer.sceneTime = this._saveStateView.getFloat32(byteOffs + 0x00, true);
        byteOffs += 0x04;
        byteOffs += deserializeCamera(this.viewer.camera, this._saveStateView, byteOffs);
        if (this.viewer.scene !== null && this.viewer.scene.deserializeSaveState)
            byteOffs = this.viewer.scene.deserializeSaveState(this._saveStateTmp.buffer, byteOffs, byteLength);

        if (this.viewer.cameraController !== null)
            this.viewer.cameraController.cameraUpdateForced();

        return true;
    }

    private _loadSceneSaveStateVersion3(state: string): boolean {
        const byteLength = atob(this._saveStateTmp, 0, state);

        let byteOffs = 0;
        const optionsBits: OptionsBitsV3 = this._saveStateView.getUint8(byteOffs + 0x00);
        assert(optionsBits === 0);
        byteOffs++;

        byteOffs += deserializeCamera(this.viewer.camera, this._saveStateView, byteOffs);
        if (this.viewer.scene !== null && this.viewer.scene.deserializeSaveState)
            byteOffs = this.viewer.scene.deserializeSaveState(this._saveStateTmp.buffer, byteOffs, byteLength);

        if (this.viewer.cameraController !== null)
            this.viewer.cameraController.cameraUpdateForced();

        return true;
    }

    private _tryLoadSceneSaveState(state: string): boolean {
        // Version 2 starts with ZNCA8, which is Ascii85 for 'NC\0\0'
        if (state.startsWith('ZNCA8') && state.endsWith('='))
            return this._loadSceneSaveStateVersion2(state.slice(5, -1));

        // Version 3 starts with 'A' and has no '=' at the end.
        if (state.startsWith('A'))
            return this._loadSceneSaveStateVersion3(state.slice(1));

        return false;
    }

    private _loadSceneSaveState(state: string | null): boolean {
        if (state === '' || state === null)
            return false;

        if (this._tryLoadSceneSaveState(state)) {
            // Force an update of the URL whenever we successfully load state...
            this._saveStateAndUpdateURL();
            return true;
        } else {
            return false;
        }
    }

    private _loadSceneDescById(id: string, sceneState: string | null): void {
        const [groupId, ...sceneRest] = id.split('/');
        let sceneId = decodeURIComponent(sceneRest.join('/'));

        const group = this.groups.find((g) => typeof g !== 'string' && g.id === groupId) as SceneGroup;
        if (!group)
            return;

        if (group.sceneIdMap !== undefined && group.sceneIdMap.has(sceneId))
            sceneId = group.sceneIdMap.get(sceneId)!;

        const desc = getSceneDescs(group).find((d) => d.id === sceneId);
        if (!desc)
            return;

        this._loadSceneDesc(group, desc, sceneState);
    }

    private _loadState(state: string) {
        let sceneDescId: string = '', sceneSaveState: string = '';
        const firstSemicolon = state.indexOf(';');
        if (firstSemicolon >= 0) {
            sceneDescId = state.slice(0, firstSemicolon);
            sceneSaveState = state.slice(firstSemicolon + 1);
        } else {
            sceneDescId = state;
        }

        return this._loadSceneDescById(sceneDescId, sceneSaveState);
    }

    private _getCurrentSceneDescId() {
        if (this.currentSceneGroup === null || this.currentSceneDesc === null)
            return null;

        const groupId = this.currentSceneGroup.id;
        const sceneId = this.currentSceneDesc.id;
        return `${groupId}/${sceneId}`;
    }

    private _saveState(forceUpdateURL: boolean = false) {
        if (this.currentSceneGroup === null || this.currentSceneDesc === null)
            return;

        const sceneStateStr = this._getSceneSaveState();
        const currentDescId = this._getCurrentSceneDescId()!;
        const key = this.saveManager.getSaveStateSlotKey(currentDescId, 0);
        this.saveManager.saveTemporaryState(key, sceneStateStr);

        const saveState = `${currentDescId};${sceneStateStr}`;
        this.ui.setSaveState(saveState);

        let shouldUpdateURL = forceUpdateURL;
        if (!shouldUpdateURL) {
            const timeSeconds = window.performance.now() / 1000;
            const secondsElapsedSinceLastUpdatedURL = timeSeconds - this.lastUpdatedURLTimeSeconds;

            if (secondsElapsedSinceLastUpdatedURL >= 2)
                shouldUpdateURL = true;
        }

        if (shouldUpdateURL) {
            window.history.replaceState('', document.title, `#${currentDescId};${sceneStateStr}`);

            const timeSeconds = window.performance.now() / 1000;
            this.lastUpdatedURLTimeSeconds = timeSeconds;
        }
    }

    private _saveStateAndUpdateURL(): void {
        this._saveState(true);
    }

    private _getSaveStateSlotKey(slotIndex: number): string {
        return this.saveManager.getSaveStateSlotKey(assertExists(this._getCurrentSceneDescId()), slotIndex);
    }

    private _onSceneChanged(scene: SceneGfx, sceneStateStr: string | null): void {
        scene.onstatechanged = () => {
            this._saveStateAndUpdateURL();
        };

        let scenePanels: Panel[] = [];
        if (scene.createPanels)
            scenePanels = scene.createPanels();
        this.ui.setScenePanels(scenePanels);

        const isInteractive = fallbackUndefined<boolean>(scene.isInteractive, true);
        this.viewer.inputManager.isInteractive = isInteractive;
        this._toggleUI(isInteractive);

        const sceneDescId = this._getCurrentSceneDescId()!;
        this.saveManager.setCurrentSceneDescId(sceneDescId);

        if (scene.createCameraController !== undefined)
            this.viewer.setCameraController(scene.createCameraController());
        if (this.viewer.cameraController === null)
            this.viewer.setCameraController(new FPSCameraController());

        if (!this._loadSceneSaveState(sceneStateStr)) {
            const camera = this.viewer.camera;

            const key = this.saveManager.getSaveStateSlotKey(sceneDescId, 1);
            const didLoadCameraState = this._loadSceneSaveState(this.saveManager.loadState(key));

            if (!didLoadCameraState)
                mat4.identity(camera.worldMatrix);
        }

        this.ui.sceneChanged();
    }

    private _onSceneDescSelected(sceneGroup: SceneGroup, sceneDesc: SceneDesc) {
        this._loadSceneDesc(sceneGroup, sceneDesc);
    }

    private doSaveStatesAction(action: SaveStatesAction, key: string): void {
        if (action === SaveStatesAction.Save) {
            this.saveManager.saveState(key, this._getSceneSaveState());
        } else if (action === SaveStatesAction.Delete) {
            this.saveManager.deleteState(key);
        } else if (action === SaveStatesAction.Load) {
            const state = this.saveManager.loadState(key);
            this._loadSceneSaveState(state);
        } else if (action === SaveStatesAction.LoadDefault) {
            const state = this.saveManager.loadStateFromLocation(key, SaveStateLocation.Defaults);
            this._loadSceneSaveState(state);
        }
    }

    private _loadSceneDesc(sceneGroup: SceneGroup, sceneDesc: SceneDesc, sceneStateStr: string | null = null): void {
        if (this.currentSceneDesc === sceneDesc) {
            this._loadSceneSaveState(sceneStateStr);
            return;
        }

        const device = this.viewer.gfxDevice;

        // Tear down old scene.
        if (this.dataFetcher !== null)
            this.dataFetcher.abort();
        this.ui.destroyScene();
        if (this.viewer.scene && !this.destroyablePool.includes(this.viewer.scene))
            this.destroyablePool.push(this.viewer.scene);
        this.viewer.setScene(null);
        for (let i = 0; i < this.destroyablePool.length; i++)
            this.destroyablePool[i].destroy(device);
        this.destroyablePool.length = 0;
        // TODO(jstpierre): Bring back the leak checker, eventually?
        // gfxDeviceGetImpl_GL(this.viewer.gfxDevice).checkForLeaks();

        // Unhide any hidden scene groups upon being loaded.
        if (sceneGroup.hidden)
            sceneGroup.hidden = false;

        this.currentSceneGroup = sceneGroup;
        this.currentSceneDesc = sceneDesc;
        this.ui.sceneSelect.setCurrentDesc(this.currentSceneGroup, this.currentSceneDesc);

        this.ui.sceneSelect.setProgress(0);

        const dataShare = this.dataShare;
        const dataFetcher = this.dataFetcher;
        dataFetcher.reset();
        const uiContainer: HTMLElement = document.createElement('div');
        this.ui.sceneUIContainer.appendChild(uiContainer);
        const destroyablePool: Destroyable[] = this.destroyablePool;
        const context: SceneContext = {
            device, dataFetcher, dataShare, uiContainer, destroyablePool,
        };

        // The age delta on pruneOldObjects determines whether any resources will be shared at all.
        // delta = 0 means that we destroy the set of resources used by the previous scene, before
        // we increment the age below fore the "new" scene, which is the only proper way to do leak
        // checking. Typically, we allow one old scene's worth of contents.
        const delta: number = 1;
        this.dataShare.pruneOldObjects(device, delta);

        if (delta === 0)
            this.viewer.gfxDevice.checkForLeaks();

        this.dataShare.loadNewScene();

        this.loadingSceneDesc = sceneDesc;
        const promise = sceneDesc.createScene(device, context);

        if (promise === null) {
            console.error(`Cannot load ${sceneDesc.id}. Probably an unsupported file extension.`);
            throw "whoops";
        }

        promise.then((scene: SceneGfx) => {
            if (this.loadingSceneDesc === sceneDesc) {
                dataFetcher.setProgress();
                this.loadingSceneDesc = null;
                this.viewer.setScene(scene);
                this._onSceneChanged(scene, sceneStateStr);
            }
        });

        // Set window title.
        document.title = `${sceneDesc.name} - ${sceneGroup.name} - noclip`;

        const sceneDescId = this._getCurrentSceneDescId()!;

        if (typeof gtag !== 'undefined') {
            gtag("event", "loadScene", {
                'event_category': "Scenes",
                'event_label': sceneDescId,
            });
        }

        Sentry.addBreadcrumb({
            category: 'loadScene',
            message: sceneDescId,
        });

        Sentry.configureScope((scope) => {
            scope.setExtra('sceneDescId', sceneDescId);
        });
    }

    private _loadSceneGroups() {
        this.ui.sceneSelect.setSceneGroups(this.groups);
    }

    private _makeUI() {
        this.ui = new UI(this.viewer);
        this.toplevel.appendChild(this.ui.elem);
        this.ui.sceneSelect.onscenedescselected = this._onSceneDescSelected.bind(this);
    }

    private _toggleUI(visible?: boolean) {
        this.ui.toggleUI(visible);
    }

    private _getSceneDownloadPrefix() {
        const groupId = this.currentSceneGroup!.id;
        const sceneId = this.currentSceneDesc!.id;
        const date = new Date();
        return `${groupId}_${sceneId}_${date.toISOString()}`;
    }

    private _takeScreenshot(opaque: boolean = true) {
        const canvas = this.viewer.takeScreenshotToCanvas(opaque);
        const filename = `${this._getSceneDownloadPrefix()}.png`;
        convertCanvasToPNG(canvas).then((blob) => downloadBlob(filename, blob));
    }

    private async _makeTextureZipFile(): Promise<ZipFileEntry[]> {
        const viewerTextures = await this.ui.textureViewer.getViewerTextureList();

        const zipFileEntries: ZipFileEntry[] = [];
        const promises: Promise<void>[] = [];
        for (let i = 0; i < viewerTextures.length; i++) {
            const tex = viewerTextures[i];
            for (let j = 0; j < tex.surfaces.length; j++) {
                const filename = `${tex.name}_${j}.png`;
                promises.push(convertCanvasToPNG(tex.surfaces[j]).then((blob) => blobToArrayBuffer(blob)).then((data) => {
                    zipFileEntries.push({ filename, data });
                }));
            }
        }
        await Promise.all(promises);

        return zipFileEntries;
    }

    private _downloadTextures() {
        this._makeTextureZipFile().then((zipFileEntries) => {
            if (zipFileEntries.length === 0)
                return;

            const zipBuffer = makeZipFile(zipFileEntries);
            const filename = `${this._getSceneDownloadPrefix()}_Textures.zip`;
            downloadBuffer(filename, zipBuffer, 'application/zip');
        });
    }

    // Hooks for people who want to mess with stuff.
    public getStandardClearColor(): Color {
        return standardFullClearRenderPassDescriptor.colorClearColor;
    }

    public get scene() {
        return this.viewer.scene;
    }
}

// Google Analytics
declare var gtag: (command: string, eventName: string, eventParameters: { [key: string]: string }) => void;

// Declare a "main" object for easy access.
declare global {
    interface Window {
        main: any;
    }
}

window.main = new Main();

// Debug utilities.
declare global {
    interface Window {
        hexdump: any;
        downloadBuffer: any;
        debug: any;
        debugObj: any;
        gl: any;
    }
}
window.hexdump = hexdump;
window.downloadBuffer = (name: any, buffer: any) => {
    if (buffer instanceof ArrayBufferSlice)
        downloadBufferSlice(name, buffer);
    else if (name.name && name.buffer)
        window.downloadBuffer(name.name, name.buffer);
    else if (buffer instanceof ArrayBuffer)
        downloadBuffer(name, buffer);
};<|MERGE_RESOLUTION|>--- conflicted
+++ resolved
@@ -47,11 +47,7 @@
 import * as Scenes_Fez from './Fez/Scenes_Fez';
 import * as Scenes_SuperMarioOdyssey from './fres_nx/smo_scenes';
 import * as Scenes_GTA from './GrandTheftAuto3/scenes';
-<<<<<<< HEAD
-import * as Scenes_FZEROGX from './AmusementVision/scenes';
-=======
 import * as Scenes_SpongeBobBFBB from './SpongeBobBFBB/scenes'
->>>>>>> ac2c4c87
 
 import { DroppedFileSceneDesc, traverseFileSystemDataTransfer } from './Scenes_FileDrops';
 
@@ -132,7 +128,6 @@
     Scenes_SuperMarioOdyssey.sceneGroup,
     Scenes_Test.sceneGroup,
     Scenes_InteractiveExamples.sceneGroup,
-    Scenes_FZEROGX.sceneGroup,
 ];
 
 function blobToArrayBuffer(blob: Blob): Promise<ArrayBuffer> {
