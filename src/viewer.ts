--- conflicted
+++ resolved
@@ -202,16 +202,11 @@
     }
 
     private renderWebXR(webXRContext: WebXRContext) {
-<<<<<<< HEAD
-        const baseLayer: XRWebGLLayer | undefined = webXRContext.xrSession?.renderState.baseLayer;
-        if (!baseLayer) {
-=======
         if (webXRContext.xrSession === null)
             return;
 
         const baseLayer = webXRContext.xrSession.renderState.baseLayer;
         if (baseLayer === undefined)
->>>>>>> a32dc211
             return;
 
         const framebuffer: WebGLFramebuffer = baseLayer.framebuffer;
