
// GX materials.

import * as GX from './gx_enum.js';

import { colorCopy, colorFromRGBA, TransparentBlack, colorNewCopy } from '../Color.js';
import { GfxFormat } from '../gfx/platform/GfxPlatformFormat.js';
import { vec3, ReadonlyVec3, ReadonlyMat4 } from 'gl-matrix';
import { assert } from '../util.js';
import { IsDepthReversed } from '../gfx/helpers/ReversedDepthHelpers.js';
import { MathConstants, transformVec3Mat4w1, transformVec3Mat4w0 } from '../MathHelpers.js';
import { VertexAttributeInput } from './gx_displaylist.js';
import { DeviceProgram } from '../Program.js';
import { GfxShaderLibrary, glslGenerateFloat } from '../gfx/helpers/GfxShaderLibrary.js';

// TODO(jstpierre): Move somewhere better...
export const EFB_WIDTH = 640;
export const EFB_HEIGHT = 528;

export namespace GXShaderLibrary {

export const TevOverflow = `
float TevOverflow(float a) { return float(int(a * 255.0) & 255) / 255.0; }
vec3 TevOverflow(vec3 a) { return vec3(TevOverflow(a.r), TevOverflow(a.g), TevOverflow(a.b)); }
vec4 TevOverflow(vec4 a) { return vec4(TevOverflow(a.r), TevOverflow(a.g), TevOverflow(a.b), TevOverflow(a.a)); }
`;

export const GXIntensity = `
float GXIntensity(vec3 t_Color) {
    // https://github.com/dolphin-emu/dolphin/blob/4cd48e609c507e65b95bca5afb416b59eaf7f683/Source/Core/VideoCommon/TextureConverterShaderGen.cpp#L237-L241
    return dot(t_Color, vec3(0.257, 0.504, 0.098)) + 16.0/255.0;
}
`;

export function generateBlurFunction(functionName: string, tapCount: number, radiusStr: string, intensityPerTapStr: string, angleOffset: number = 0.0): string {
    let S = `
vec3 ${functionName}(PD_SAMPLER_2D(t_Texture), in vec2 t_TexCoord, in vec2 t_Aspect) {
    vec3 c = vec3(0.0);
`;

    for (let i = 0; i < tapCount; i++) {
        const theta = angleOffset + (MathConstants.TAU * (i / tapCount));
        const x = Math.cos(theta), y = -Math.sin(theta);

        S += `
    c += (texture(PU_SAMPLER_2D(t_Texture), t_TexCoord + t_Aspect * vec2(${glslGenerateFloat(x)} * ${radiusStr}, ${glslGenerateFloat(y)} * ${radiusStr})).rgb * ${intensityPerTapStr});`;
    }

    S += `
    return c;
}
`;
    return S;
}

}

// #region Material definition.
export interface GXMaterial {
    // Debugging & ID
    name: string;

    // Polygon state
    cullMode: GX.CullMode;

    // Vertex state
    lightChannels: LightChannelControl[];
    texGens: TexGen[];

    // TEV state
    tevStages: TevStage[];
    // Indirect TEV state
    indTexStages: IndTexStage[];

    // Raster / blend state.
    alphaTest: AlphaTest;
    ropInfo: RopInfo;

    // Optimization and other state.
    usePnMtxIdx?: boolean;
    useTexMtxIdx?: boolean[];
    hasPostTexMtxBlock?: boolean;
    hasLightsBlock?: boolean;
    hasFogBlock?: boolean;
    hasDynamicAlphaTest?: boolean;
    userData?: any;
}

export class Light {
    public Position = vec3.create();
    public Direction = vec3.create();
    public DistAtten = vec3.create();
    public CosAtten = vec3.create();
    public Color = colorNewCopy(TransparentBlack);

    constructor() {
        this.reset();
    }

    public reset(): void {
        vec3.zero(this.Position);
        vec3.set(this.Direction, 0, 0, -1);
        vec3.set(this.DistAtten, 1, 0, 0);
        vec3.set(this.CosAtten, 1, 0, 0);
        colorFromRGBA(this.Color, 0, 0, 0, 1);
    }

    public copy(o: Light): void {
        vec3.copy(this.Position, o.Position);
        vec3.copy(this.Direction, o.Direction);
        vec3.copy(this.DistAtten, o.DistAtten);
        vec3.copy(this.CosAtten, o.CosAtten);
        colorCopy(this.Color, o.Color);
    }
}

export class FogBlock {
    public Color = colorNewCopy(TransparentBlack);
    public A: number = 0;
    public B: number = 0;
    public C: number = 0;
    public AdjTable: Uint16Array = new Uint16Array(10);
    public AdjCenter: number = 0;

    public reset(): void {
        colorFromRGBA(this.Color, 0, 0, 0, 0);
        this.A = 0;
        this.B = 0;
        this.C = 0;
        this.AdjTable.fill(0);
        this.AdjCenter = 0;
    }

    public copy(o: FogBlock): void {
        colorCopy(this.Color, o.Color);
        this.A = o.A;
        this.B = o.B;
        this.C = o.C;
        this.AdjTable.set(o.AdjTable);
        this.AdjCenter = o.AdjCenter;
    }
}

export interface ColorChannelControl {
    lightingEnabled: boolean;
    matColorSource: GX.ColorSrc;
    ambColorSource: GX.ColorSrc;
    litMask: number;
    diffuseFunction: GX.DiffuseFunction;
    attenuationFunction: GX.AttenuationFunction;
}

export interface LightChannelControl {
    alphaChannel: ColorChannelControl;
    colorChannel: ColorChannelControl;
}

export interface TexGen {
    type: GX.TexGenType;
    source: GX.TexGenSrc;
    matrix: GX.TexGenMatrix;
    normalize: boolean;
    postMatrix: GX.PostTexGenMatrix;
}

export interface IndTexStage {
    texCoordId: GX.TexCoordID;
    texture: GX.TexMapID;
    scaleS: GX.IndTexScale;
    scaleT: GX.IndTexScale;
}

export type SwapTable = readonly [GX.TevColorChan, GX.TevColorChan, GX.TevColorChan, GX.TevColorChan];

export const TevDefaultSwapTables: SwapTable[] = [
    [GX.TevColorChan.R, GX.TevColorChan.G, GX.TevColorChan.B, GX.TevColorChan.A],
    [GX.TevColorChan.R, GX.TevColorChan.R, GX.TevColorChan.R, GX.TevColorChan.A],
    [GX.TevColorChan.G, GX.TevColorChan.G, GX.TevColorChan.G, GX.TevColorChan.A],
    [GX.TevColorChan.B, GX.TevColorChan.B, GX.TevColorChan.B, GX.TevColorChan.A],
]

export interface TevStage {
    colorInA: GX.CC;
    colorInB: GX.CC;
    colorInC: GX.CC;
    colorInD: GX.CC;
    colorOp: GX.TevOp;
    colorBias: GX.TevBias;
    colorScale: GX.TevScale;
    colorClamp: boolean;
    colorRegId: GX.Register;

    alphaInA: GX.CA;
    alphaInB: GX.CA;
    alphaInC: GX.CA;
    alphaInD: GX.CA;
    alphaOp: GX.TevOp;
    alphaBias: GX.TevBias;
    alphaScale: GX.TevScale;
    alphaClamp: boolean;
    alphaRegId: GX.Register;

    // SetTevOrder
    texCoordId: GX.TexCoordID;
    texMap: GX.TexMapID;
    channelId: GX.RasColorChannelID;

    konstColorSel: GX.KonstColorSel;
    konstAlphaSel: GX.KonstAlphaSel;

    // SetTevSwapMode / SetTevSwapModeTable
    // TODO(jstpierre): Make these non-optional at some point?
    rasSwapTable?: SwapTable;
    texSwapTable?: SwapTable;

    // SetTevIndirect
    indTexStage: GX.IndTexStageID;
    indTexFormat: GX.IndTexFormat;
    indTexBiasSel: GX.IndTexBiasSel;
    indTexAlphaSel: GX.IndTexAlphaSel;
    indTexMatrix: GX.IndTexMtxID;
    indTexWrapS: GX.IndTexWrap;
    indTexWrapT: GX.IndTexWrap;
    indTexAddPrev: boolean;
    indTexUseOrigLOD: boolean;
}

export interface AlphaTest {
    op: GX.AlphaOp;
    compareA: GX.CompareType;
    referenceA: number;
    compareB: GX.CompareType;
    referenceB: number;
}

export interface RopInfo {
    fogType: GX.FogType;
    fogAdjEnabled: boolean;
    depthTest: boolean;
    depthFunc: GX.CompareType;
    depthWrite: boolean;
    blendMode: GX.BlendMode;
    blendSrcFactor: GX.BlendFactor;
    blendDstFactor: GX.BlendFactor;
    blendLogicOp: GX.LogicOp;
    dstAlpha?: number;
    colorUpdate: boolean;
    alphaUpdate: boolean;
}
// #endregion

// #region Material shader generation.
interface VertexAttributeGenDef {
    attrInput: VertexAttributeInput;
    format: GfxFormat;
    name: string;
}

const vtxAttributeGenDefs: VertexAttributeGenDef[] = [
    { attrInput: VertexAttributeInput.POS,           name: "Position",      format: GfxFormat.F32_RGBA },
    { attrInput: VertexAttributeInput.TEX0123MTXIDX, name: "TexMtx0123Idx", format: GfxFormat.F32_RGBA },
    { attrInput: VertexAttributeInput.TEX4567MTXIDX, name: "TexMtx4567Idx", format: GfxFormat.F32_RGBA },
    { attrInput: VertexAttributeInput.NRM,           name: "Normal",        format: GfxFormat.F32_RGB },
    { attrInput: VertexAttributeInput.BINRM,         name: "Binormal",      format: GfxFormat.F32_RGB },
    { attrInput: VertexAttributeInput.TANGENT,       name: "Tangent",       format: GfxFormat.F32_RGB },
    { attrInput: VertexAttributeInput.CLR0,          name: "Color0",        format: GfxFormat.F32_RGBA },
    { attrInput: VertexAttributeInput.CLR1,          name: "Color1",        format: GfxFormat.F32_RGBA },
    { attrInput: VertexAttributeInput.TEX01,         name: "Tex01",         format: GfxFormat.F32_RGBA },
    { attrInput: VertexAttributeInput.TEX23,         name: "Tex23",         format: GfxFormat.F32_RGBA },
    { attrInput: VertexAttributeInput.TEX45,         name: "Tex45",         format: GfxFormat.F32_RGBA },
    { attrInput: VertexAttributeInput.TEX67,         name: "Tex67",         format: GfxFormat.F32_RGBA },
];

export function getVertexInputLocation(attrInput: VertexAttributeInput): number {
    return vtxAttributeGenDefs.findIndex((genDef) => genDef.attrInput === attrInput);
}

export function getVertexInputGenDef(attrInput: VertexAttributeInput): VertexAttributeGenDef {
    return vtxAttributeGenDefs.find((genDef) => genDef.attrInput === attrInput)!;
}

export interface LightingFudgeParams {
    vtx: string;
    amb: string;
    mat: string;
    ambSource: string;
    matSource: string;
}

type LightingFudgeGenerator = (p: LightingFudgeParams) => string;

export interface GXMaterialHacks {
    lightingFudge?: LightingFudgeGenerator;
    disableTextures?: boolean;
    disableVertexColors?: boolean;
    disableLighting?: boolean;
}

function colorChannelsEqual(a: ColorChannelControl, b: ColorChannelControl): boolean {
    if (a.lightingEnabled !== b.lightingEnabled) return false;
    if (a.litMask !== b.litMask) return false;
    if (a.ambColorSource !== b.ambColorSource) return false;
    if (a.matColorSource !== b.matColorSource) return false;
    if (a.attenuationFunction !== b.attenuationFunction) return false;
    if (a.diffuseFunction !== b.diffuseFunction) return false;
    return true;
}

export function materialHasPostTexMtxBlock(material: { hasPostTexMtxBlock?: boolean }): boolean {
    return material.hasPostTexMtxBlock !== undefined ? material.hasPostTexMtxBlock : true;
}

export function materialHasLightsBlock(material: { hasLightsBlock?: boolean }): boolean {
    return material.hasLightsBlock !== undefined ? material.hasLightsBlock : true;
}

export function materialHasFogBlock(material: { hasFogBlock?: boolean }): boolean {
    return material.hasFogBlock !== undefined ? material.hasFogBlock : false;
}

export function materialUsePnMtxIdx(material: { usePnMtxIdx?: boolean }): boolean {
    return material.usePnMtxIdx !== undefined ? material.usePnMtxIdx : true;
}

export function materialUseTexMtxIdx(material: { useTexMtxIdx?: boolean[] }, i: number): boolean {
    // Dynamic TexMtxIdx is off by default.
    return material.useTexMtxIdx !== undefined ? material.useTexMtxIdx[i] : false;
}

export function materialHasDynamicAlphaTest(material: { hasDynamicAlphaTest?: boolean }): boolean {
    return material.hasDynamicAlphaTest !== undefined ? material.hasDynamicAlphaTest : false;
}

function generateBindingsDefinition(material: { hasPostTexMtxBlock?: boolean, hasLightsBlock?: boolean, hasFogBlock?: boolean, usePnMtxIdx?: boolean, hasDynamicAlphaTest?: boolean }): string {
    return `
${GfxShaderLibrary.MatrixLibrary}

// Expected to be constant across the entire scene.
layout(std140) uniform ub_SceneParams {
    Mat4x4 u_Projection;
    vec4 u_Misc0;
};

#define u_SceneTextureLODBias u_Misc0[0]

struct Light {
    vec4 Color;
    vec4 Position;
    vec4 Direction;
    vec4 DistAtten;
    vec4 CosAtten;
};

struct FogBlock {
    // A, B, C, Center
    vec4 Param;
    // 10 items
    vec4 AdjTable[3];
    // Fog color is RGB
    vec4 Color;
};

// Expected to change with each material.
layout(std140) uniform ub_MaterialParams {
    vec4 u_ColorMatReg[2];
    vec4 u_ColorAmbReg[2];
    vec4 u_KonstColor[4];
    vec4 u_Color[4];
    Mat3x4 u_TexMtx[10];
    vec4 u_TextureSizes[4];
    vec4 u_TextureBiases[2];
    Mat2x4 u_IndTexMtx[3];

    // Optional parameters.
${materialHasPostTexMtxBlock(material) ? `
    Mat3x4 u_PostTexMtx[20];
` : ``}
${materialHasLightsBlock(material) ? `
    Light u_LightParams[8];
` : ``}
${materialHasFogBlock(material) ? `
    FogBlock u_FogBlock;
` : ``}
${materialHasDynamicAlphaTest(material) ? `
    vec4 u_DynamicAlphaParams;
` : ``}
};

// Expected to change with each shape draw.
layout(std140) uniform ub_DrawParams {
${materialUsePnMtxIdx(material) ? `
    Mat3x4 u_PosMtx[10];
` : `
    Mat3x4 u_PosMtx[1];
`}
};

uniform sampler2D u_Texture0;
uniform sampler2D u_Texture1;
uniform sampler2D u_Texture2;
uniform sampler2D u_Texture3;
uniform sampler2D u_Texture4;
uniform sampler2D u_Texture5;
uniform sampler2D u_Texture6;
uniform sampler2D u_Texture7;
`;
}

export function getMaterialParamsBlockSize(material: GXMaterial): number {
    let size = 4*2 + 4*2 + 4*4 + 4*4 + 4*3*10 + 4*4 + 4*2 + 4*2*3;
    if (materialHasPostTexMtxBlock(material))
        size += 4*3*20;
    if (materialHasLightsBlock(material))
        size += 4*5*8;
    if (materialHasFogBlock(material))
        size += 4*5;
    if (materialHasDynamicAlphaTest(material))
        size += 4*1;

    return size;
}

export function getDrawParamsBlockSize(material: GXMaterial): number {
    let size = 0;

    if (materialUsePnMtxIdx(material))
        size += 4*3 * 10;
    else
        size += 4*3 * 1;

    return size;
}

export class GX_Program extends DeviceProgram {
    public static ub_SceneParams = 0;
    public static ub_MaterialParams = 1;
    public static ub_DrawParams = 2;

    public override name: string;

    constructor(protected material: GXMaterial, private hacks: GXMaterialHacks | null = null) {
        super();
        this.name = material.name;
        this.generateShaders();
    }

    private generateFloat(v: number): string {
        return glslGenerateFloat(v);
    }

    // Color Channels
    private generateMaterialSource(chan: ColorChannelControl, i: number) {
        if (this.hacks !== null && this.hacks.disableVertexColors && chan.matColorSource === GX.ColorSrc.VTX)
            return `vec4(1.0, 1.0, 1.0, 1.0)`;

        switch (chan.matColorSource) {
            case GX.ColorSrc.VTX: return `a_Color${i}`;
            case GX.ColorSrc.REG: return `u_ColorMatReg[${i}]`;
        }
    }

    private generateAmbientSource(chan: ColorChannelControl, i: number) {
        if (this.hacks !== null && this.hacks.disableVertexColors && chan.ambColorSource === GX.ColorSrc.VTX)
            return `vec4(1.0, 1.0, 1.0, 1.0)`;

        switch (chan.ambColorSource) {
            case GX.ColorSrc.VTX: return `a_Color${i}`;
            case GX.ColorSrc.REG: return `u_ColorAmbReg[${i}]`;
        }
    }

    private generateLightDiffFn(chan: ColorChannelControl, lightName: string) {
        const NdotL = `dot(t_Normal, t_LightDeltaDir)`;

        let diffFn = chan.diffuseFunction;
        if (chan.attenuationFunction === GX.AttenuationFunction.SPEC)
            diffFn = GX.DiffuseFunction.NONE;

        switch (diffFn) {
        case GX.DiffuseFunction.NONE: return `1.0`;
        case GX.DiffuseFunction.SIGN: return `${NdotL}`;
        case GX.DiffuseFunction.CLAMP: return `max(${NdotL}, 0.0)`;
        }
    }

    private generateLightAttnFn(chan: ColorChannelControl, lightName: string) {
        if (chan.attenuationFunction === GX.AttenuationFunction.NONE) {
            return `
    t_Attenuation = 1.0;`;
        } else if (chan.attenuationFunction === GX.AttenuationFunction.SPOT) {
            const attn = `max(0.0, dot(t_LightDeltaDir, ${lightName}.Direction.xyz))`;
            const cosAttn = `max(0.0, ApplyAttenuation(${lightName}.CosAtten.xyz, ${attn}))`;
            const distAttn = `dot(${lightName}.DistAtten.xyz, vec3(1.0, t_LightDeltaDist, t_LightDeltaDist2))`;
            return `
    t_Attenuation = max(0.0, ${cosAttn} / ${distAttn});`;
        } else if (chan.attenuationFunction === GX.AttenuationFunction.SPEC) {
            const attn = `(dot(t_Normal, t_LightDeltaDir) >= 0.0) ? max(0.0, dot(t_Normal, ${lightName}.Direction.xyz)) : 0.0`;
            const cosAttn = `ApplyAttenuation(${lightName}.CosAtten.xyz, t_Attenuation)`;
            const normalize = (chan.diffuseFunction !== GX.DiffuseFunction.NONE) ? `normalize` : ``;
            const distAttn = `max(0.0, ApplyAttenuation(${normalize}(${lightName}.DistAtten.xyz), t_Attenuation))`;
            return `
    t_Attenuation = ${attn};
    t_Attenuation = max(0.0, ${cosAttn} / ${distAttn});`;
        } else {
            throw "whoops";
        }
    }

    private generateColorChannel(chan: ColorChannelControl, outputName: string, i: number) {
        const matSource = this.generateMaterialSource(chan, i);
        const ambSource = this.generateAmbientSource(chan, i);

        let lightingEnabled = chan.lightingEnabled;
        if (this.hacks !== null && this.hacks.disableLighting)
            lightingEnabled = false;

        // HACK.
        if (lightingEnabled && this.hacks !== null && this.hacks.lightingFudge) {
            const vtx = `a_Color${i}`;
            const amb = `u_ColorAmbReg[${i}]`;
            const mat = `u_ColorMatReg[${i}]`;
            const fudged = this.hacks.lightingFudge({ vtx, amb, mat, ambSource, matSource });
            return `${outputName} = vec4(${fudged}); // Fudge!`;
        }

        let generateLightAccum = ``;
        if (lightingEnabled) {
            generateLightAccum = `
    t_LightAccum = ${ambSource};`;

            if (chan.litMask !== 0)
                assert(materialHasLightsBlock(this.material));

            for (let j = 0; j < 8; j++) {
                if (!(chan.litMask & (1 << j)))
                    continue;

                const lightName = `u_LightParams[${j}]`;
                generateLightAccum += `
    t_LightDelta = ${lightName}.Position.xyz - v_Position.xyz;
    t_LightDeltaDist2 = dot(t_LightDelta, t_LightDelta);
    t_LightDeltaDist = sqrt(t_LightDeltaDist2);
    t_LightDeltaDir = t_LightDelta / t_LightDeltaDist;
${this.generateLightAttnFn(chan, lightName)}
    t_LightAccum += ${this.generateLightDiffFn(chan, lightName)} * t_Attenuation * ${lightName}.Color;
`;
            }
        } else {
            // Without lighting, everything is full-bright.
            generateLightAccum += `
    t_LightAccum = vec4(1.0);`;
        }

        return `${generateLightAccum}
    ${outputName} = ${matSource} * clamp(t_LightAccum, 0.0, 1.0);`.trim();
    }

    private generateLightChannel(lightChannel: LightChannelControl, outputName: string, i: number) {
        if (colorChannelsEqual(lightChannel.colorChannel, lightChannel.alphaChannel)) {
            return `
    ${this.generateColorChannel(lightChannel.colorChannel, outputName, i)}`;
        } else {
            return `
    ${this.generateColorChannel(lightChannel.colorChannel, `t_ColorChanTemp`, i)}
    ${outputName}.rgb = t_ColorChanTemp.rgb;

    ${this.generateColorChannel(lightChannel.alphaChannel, `t_ColorChanTemp`, i)}
    ${outputName}.a = t_ColorChanTemp.a;`;
        }
    }

    protected generatePosition(): string {
        return `vec3 t_Position = ${this.generateMul(`a_Position`, true, false)};`;
    }

    protected generateLightChannels(): string {
        return this.material.lightChannels.map((lightChannel, i) => {
            return this.generateLightChannel(lightChannel, `v_Color${i}`, i);
        }).join('\n');
    }

    // Output is a vec3, src is a vec4.
    private generateMulPntMatrixStatic(pnt: GX.TexGenMatrix, src: string, nrm: boolean = false): string {
        if (pnt === GX.TexGenMatrix.IDENTITY) {
            return `${src}.xyz`;
        } else if (pnt >= GX.TexGenMatrix.TEXMTX0) {
            const texMtxIdx = (pnt - GX.TexGenMatrix.TEXMTX0) / 3;
            return nrm ? `MulNormalMatrix(UnpackMatrix(u_TexMtx[${texMtxIdx}]), ${src})` : `(UnpackMatrix(u_TexMtx[${texMtxIdx}]) * ${src})`;
        } else if (pnt >= GX.TexGenMatrix.PNMTX0) {
            const pnMtxIdx = (pnt - GX.TexGenMatrix.PNMTX0) / 3;
            return nrm ? `MulNormalMatrix(UnpackMatrix(u_PosMtx[${pnMtxIdx}]), ${src})` : `(UnpackMatrix(u_PosMtx[${pnMtxIdx}]) * ${src})`;
        } else {
            throw "whoops";
        }
    }

    // Output is a vec3, src is a vec4.
    private generateMulPntMatrixDynamic(attrStr: string, src: string, nrm: boolean = false): string {
        return nrm ? `MulNormalMatrix(GetPosTexMatrix(${attrStr}), ${src})` : `(GetPosTexMatrix(${attrStr}) * ${src})`;
    }

    private generateTexMtxIdxAttr(index: GX.TexCoordID): string {
        if (index === GX.TexCoordID.TEXCOORD0) return `(a_TexMtx0123Idx.x * 256.0)`;
        if (index === GX.TexCoordID.TEXCOORD1) return `(a_TexMtx0123Idx.y * 256.0)`;
        if (index === GX.TexCoordID.TEXCOORD2) return `(a_TexMtx0123Idx.z * 256.0)`;
        if (index === GX.TexCoordID.TEXCOORD3) return `(a_TexMtx0123Idx.w * 256.0)`;
        if (index === GX.TexCoordID.TEXCOORD4) return `(a_TexMtx4567Idx.x * 256.0)`;
        if (index === GX.TexCoordID.TEXCOORD5) return `(a_TexMtx4567Idx.y * 256.0)`;
        if (index === GX.TexCoordID.TEXCOORD6) return `(a_TexMtx4567Idx.z * 256.0)`;
        if (index === GX.TexCoordID.TEXCOORD7) return `(a_TexMtx4567Idx.w * 256.0)`;
        throw "whoops";
    }

    // TexGen

    // Output is a vec4.
    private generateTexGenSource(src: GX.TexGenSrc) {
        switch (src) {
        case GX.TexGenSrc.POS:       return `vec4(a_Position.xyz, 1.0)`;
        case GX.TexGenSrc.NRM:       return `vec4(a_Normal.xyz, 1.0)`;
        case GX.TexGenSrc.BINRM:     return `vec4(a_Binormal.xyz, 1.0)`;
        case GX.TexGenSrc.TANGENT:   return `vec4(a_Tangent.xyz, 1.0)`;
        case GX.TexGenSrc.COLOR0:    return `v_Color0`;
        case GX.TexGenSrc.COLOR1:    return `v_Color1`;
        case GX.TexGenSrc.TEX0:      return `vec4(a_Tex01.xy, 1.0, 1.0)`;
        case GX.TexGenSrc.TEX1:      return `vec4(a_Tex01.zw, 1.0, 1.0)`;
        case GX.TexGenSrc.TEX2:      return `vec4(a_Tex23.xy, 1.0, 1.0)`;
        case GX.TexGenSrc.TEX3:      return `vec4(a_Tex23.zw, 1.0, 1.0)`;
        case GX.TexGenSrc.TEX4:      return `vec4(a_Tex45.xy, 1.0, 1.0)`;
        case GX.TexGenSrc.TEX5:      return `vec4(a_Tex45.zw, 1.0, 1.0)`;
        case GX.TexGenSrc.TEX6:      return `vec4(a_Tex67.xy, 1.0, 1.0)`;
        case GX.TexGenSrc.TEX7:      return `vec4(a_Tex67.zw, 1.0, 1.0)`;
        // Use a previously generated texcoordgen.
        case GX.TexGenSrc.TEXCOORD0: return `vec4(t_TexCoord0, 1.0)`;
        case GX.TexGenSrc.TEXCOORD1: return `vec4(t_TexCoord1, 1.0)`;
        case GX.TexGenSrc.TEXCOORD2: return `vec4(t_TexCoord2, 1.0)`;
        case GX.TexGenSrc.TEXCOORD3: return `vec4(t_TexCoord3, 1.0)`;
        case GX.TexGenSrc.TEXCOORD4: return `vec4(t_TexCoord4, 1.0)`;
        case GX.TexGenSrc.TEXCOORD5: return `vec4(t_TexCoord5, 1.0)`;
        case GX.TexGenSrc.TEXCOORD6: return `vec4(t_TexCoord6, 1.0)`;
        default:
            throw new Error("whoops");
        }
    }

    // Output is a vec3, src is a vec4.
    private generatePostTexGenMatrixMult(texCoordGen: TexGen, src: string): string {
        if (texCoordGen.postMatrix === GX.PostTexGenMatrix.PTIDENTITY) {
            return `${src}.xyz`;
        } else if (texCoordGen.postMatrix >= GX.PostTexGenMatrix.PTTEXMTX0) {
            const texMtxIdx = (texCoordGen.postMatrix - GX.PostTexGenMatrix.PTTEXMTX0) / 3;
            return `(UnpackMatrix(u_PostTexMtx[${texMtxIdx}]) * ${src})`;
        } else {
            throw "whoops";
        }
    }

    // Output is a vec3, src is a vec3.
    protected generateTexGenMatrixMult(texCoordGenIndex: number, src: string) {
        if (materialUseTexMtxIdx(this.material, texCoordGenIndex)) {
            const attrStr = this.generateTexMtxIdxAttr(texCoordGenIndex);
            return this.generateMulPntMatrixDynamic(attrStr, src);
        } else {
            return this.generateMulPntMatrixStatic(this.material.texGens[texCoordGenIndex].matrix, src);
        }
    }

    // Output is a vec3, src is a vec4.
    private generateTexGenBump(texCoordGenIndex: number, src: string) {
        const texCoordGen = this.material.texGens[texCoordGenIndex];

        assert(texCoordGen.type >= GX.TexGenType.BUMP0 && texCoordGen.type <= GX.TexGenType.BUMP7);
        const lightIdx = (texCoordGen.type - GX.TexGenType.BUMP0);
        const lightDir = `normalize(u_LightParams[${lightIdx}].Position.xyz - v_Position.xyz)`;
        const t = this.generateMul(`a_Tangent`, false, false);
        const b = this.generateMul(`a_Binormal`, false, false);
        return `${src}.xyz + vec3(dot(${lightDir}, ${t}.xyz), dot(${lightDir}, ${b}.xyz), 0.0)`;
    }

    // Output is a vec3, src is a vec4.
    private generateTexGenType(texCoordGenIndex: number) {
        const texCoordGen = this.material.texGens[texCoordGenIndex];
        const src = this.generateTexGenSource(texCoordGen.source);

        if (texCoordGen.type === GX.TexGenType.SRTG)
            return `vec3(${src}.xy, 1.0)`;
        else if (texCoordGen.type === GX.TexGenType.MTX2x4)
            return `vec3(${this.generateTexGenMatrixMult(texCoordGenIndex, src)}.xy, 1.0)`;
        else if (texCoordGen.type === GX.TexGenType.MTX3x4)
            return `${this.generateTexGenMatrixMult(texCoordGenIndex, src)}`;
        else
            return `${this.generateTexGenBump(texCoordGenIndex, src)}`;
    }

    // Output is a vec3.
    private generateTexGenNrm(texCoordGenIndex: number) {
        const texCoordGen = this.material.texGens[texCoordGenIndex];
        const src = this.generateTexGenType(texCoordGenIndex);

        if (texCoordGen.normalize)
            return `normalize(${src})`;
        else
            return src;
    }

    // Output is a vec3.
    private generateTexGenPost(texCoordGenIndex: number) {
        const texCoordGen = this.material.texGens[texCoordGenIndex];
        const src = this.generateTexGenNrm(texCoordGenIndex);

        if (texCoordGen.postMatrix === GX.PostTexGenMatrix.PTIDENTITY) {
            return src;
        } else {
            return this.generatePostTexGenMatrixMult(texCoordGen, `vec4(${src}, 1.0)`);
        }
    }

    private generateTexGen(i: number) {
        const tg = this.material.texGens[i];

        let suffix: string;
        if (tg.type === GX.TexGenType.MTX2x4 || tg.type === GX.TexGenType.SRTG)
            suffix = `.xy`;
        else
            suffix = `.xyz`;

        return `
    // TexGen ${i} Type: ${tg.type} Source: ${tg.source} Matrix: ${tg.matrix}
    vec3 t_TexCoord${i} = ${this.generateTexGenPost(i)};
    v_TexCoord${i} = t_TexCoord${i}${suffix};`;
    }

    private generateTexGens(): string {
        return this.material.texGens.map((tg, i) => {
            return this.generateTexGen(i);
        }).join('');
    }

    protected generateColorVaryings(): string {
        return `
varying vec4 v_Color0;
varying vec4 v_Color1;
`;
    }

    private generateTexCoordVaryings(): string {
        return this.material.texGens.map((tg, i) => {
            if (tg.type === GX.TexGenType.MTX2x4 || tg.type === GX.TexGenType.SRTG)
                return `varying vec2 v_TexCoord${i};\n`;
            else
                return `varying highp vec3 v_TexCoord${i};\n`;
        }).join('');
    }

    private generateTexCoordGetters(): string {
        return this.material.texGens.map((tg, i) => {
            if (tg.type === GX.TexGenType.MTX2x4 || tg.type === GX.TexGenType.SRTG)
                return `vec2 ReadTexCoord${i}() { return v_TexCoord${i}.xy; }\n`;
            else
                return `vec2 ReadTexCoord${i}() { return v_TexCoord${i}.xy / v_TexCoord${i}.z; }\n`;
        }).join('');
    }

    // IndTex
    private generateIndTexStageScaleN(scale: GX.IndTexScale): string {
        switch (scale) {
        case GX.IndTexScale._1: return `1.0`;
        case GX.IndTexScale._2: return `1.0/2.0`;
        case GX.IndTexScale._4: return `1.0/4.0`;
        case GX.IndTexScale._8: return `1.0/8.0`;
        case GX.IndTexScale._16: return `1.0/16.0`;
        case GX.IndTexScale._32: return `1.0/32.0`;
        case GX.IndTexScale._64: return `1.0/64.0`;
        case GX.IndTexScale._128: return `1.0/128.0`;
        case GX.IndTexScale._256: return `1.0/256.0`;
        default: throw "whoops";
        }
    }

    private generateIndTexStageScale(stage: IndTexStage): string {
        const baseCoord = `ReadTexCoord${stage.texCoordId}()`;
        if (stage.scaleS === GX.IndTexScale._1 && stage.scaleT === GX.IndTexScale._1)
            return baseCoord;
        else
            return `${baseCoord} * vec2(${this.generateIndTexStageScaleN(stage.scaleS)}, ${this.generateIndTexStageScaleN(stage.scaleT)})`;
    }

    protected generateTextureSample(index: number, coord: string): string {
        return `texture(SAMPLER_2D(u_Texture${index}), ${coord}, TextureLODBias(${index}))`;
    }

    private generateIndTexStage(indTexStageIndex: number): string {
        const stage = this.material.indTexStages[indTexStageIndex];
        return `
    // Indirect ${indTexStageIndex}
    vec3 t_IndTexCoord${indTexStageIndex} = 255.0 * ${this.generateTextureSample(stage.texture, this.generateIndTexStageScale(stage))}.abg;`;
    }

    protected generateIndTexStages(): string {
        return this.material.indTexStages.map((stage, i) => {
            if (stage.texCoordId >= this.material.texGens.length)
                return '';
            return this.generateIndTexStage(i);
        }).join('');
    }

    // TEV
    private generateKonstColorSel(konstColor: GX.KonstColorSel): string {
        switch (konstColor) {
        case GX.KonstColorSel.KCSEL_1:    return 'vec3(8.0/8.0)';
        case GX.KonstColorSel.KCSEL_7_8:  return 'vec3(7.0/8.0)';
        case GX.KonstColorSel.KCSEL_6_8:  return 'vec3(6.0/8.0)';
        case GX.KonstColorSel.KCSEL_5_8:  return 'vec3(5.0/8.0)';
        case GX.KonstColorSel.KCSEL_4_8:  return 'vec3(4.0/8.0)';
        case GX.KonstColorSel.KCSEL_3_8:  return 'vec3(3.0/8.0)';
        case GX.KonstColorSel.KCSEL_2_8:  return 'vec3(2.0/8.0)';
        case GX.KonstColorSel.KCSEL_1_8:  return 'vec3(1.0/8.0)';
        case GX.KonstColorSel.KCSEL_K0:   return 's_kColor0.rgb';
        case GX.KonstColorSel.KCSEL_K0_R: return 's_kColor0.rrr';
        case GX.KonstColorSel.KCSEL_K0_G: return 's_kColor0.ggg';
        case GX.KonstColorSel.KCSEL_K0_B: return 's_kColor0.bbb';
        case GX.KonstColorSel.KCSEL_K0_A: return 's_kColor0.aaa';
        case GX.KonstColorSel.KCSEL_K1:   return 's_kColor1.rgb';
        case GX.KonstColorSel.KCSEL_K1_R: return 's_kColor1.rrr';
        case GX.KonstColorSel.KCSEL_K1_G: return 's_kColor1.ggg';
        case GX.KonstColorSel.KCSEL_K1_B: return 's_kColor1.bbb';
        case GX.KonstColorSel.KCSEL_K1_A: return 's_kColor1.aaa';
        case GX.KonstColorSel.KCSEL_K2:   return 's_kColor2.rgb';
        case GX.KonstColorSel.KCSEL_K2_R: return 's_kColor2.rrr';
        case GX.KonstColorSel.KCSEL_K2_G: return 's_kColor2.ggg';
        case GX.KonstColorSel.KCSEL_K2_B: return 's_kColor2.bbb';
        case GX.KonstColorSel.KCSEL_K2_A: return 's_kColor2.aaa';
        case GX.KonstColorSel.KCSEL_K3:   return 's_kColor3.rgb';
        case GX.KonstColorSel.KCSEL_K3_R: return 's_kColor3.rrr';
        case GX.KonstColorSel.KCSEL_K3_G: return 's_kColor3.ggg';
        case GX.KonstColorSel.KCSEL_K3_B: return 's_kColor3.bbb';
        case GX.KonstColorSel.KCSEL_K3_A: return 's_kColor3.aaa';
        }
    }

    private generateKonstAlphaSel(konstAlpha: GX.KonstAlphaSel): string {
        switch (konstAlpha) {
        case GX.KonstAlphaSel.KASEL_1:    return '(8.0/8.0)';
        case GX.KonstAlphaSel.KASEL_7_8:  return '(7.0/8.0)';
        case GX.KonstAlphaSel.KASEL_6_8:  return '(6.0/8.0)';
        case GX.KonstAlphaSel.KASEL_5_8:  return '(5.0/8.0)';
        case GX.KonstAlphaSel.KASEL_4_8:  return '(4.0/8.0)';
        case GX.KonstAlphaSel.KASEL_3_8:  return '(3.0/8.0)';
        case GX.KonstAlphaSel.KASEL_2_8:  return '(2.0/8.0)';
        case GX.KonstAlphaSel.KASEL_1_8:  return '(1.0/8.0)';
        case GX.KonstAlphaSel.KASEL_K0_R: return 's_kColor0.r';
        case GX.KonstAlphaSel.KASEL_K0_G: return 's_kColor0.g';
        case GX.KonstAlphaSel.KASEL_K0_B: return 's_kColor0.b';
        case GX.KonstAlphaSel.KASEL_K0_A: return 's_kColor0.a';
        case GX.KonstAlphaSel.KASEL_K1_R: return 's_kColor1.r';
        case GX.KonstAlphaSel.KASEL_K1_G: return 's_kColor1.g';
        case GX.KonstAlphaSel.KASEL_K1_B: return 's_kColor1.b';
        case GX.KonstAlphaSel.KASEL_K1_A: return 's_kColor1.a';
        case GX.KonstAlphaSel.KASEL_K2_R: return 's_kColor2.r';
        case GX.KonstAlphaSel.KASEL_K2_G: return 's_kColor2.g';
        case GX.KonstAlphaSel.KASEL_K2_B: return 's_kColor2.b';
        case GX.KonstAlphaSel.KASEL_K2_A: return 's_kColor2.a';
        case GX.KonstAlphaSel.KASEL_K3_R: return 's_kColor3.r';
        case GX.KonstAlphaSel.KASEL_K3_G: return 's_kColor3.g';
        case GX.KonstAlphaSel.KASEL_K3_B: return 's_kColor3.b';
        case GX.KonstAlphaSel.KASEL_K3_A: return 's_kColor3.a';
        }
    }

    private generateIndTexCoordBase(stage: TevStage) {
        return `(t_IndTexCoord${stage.indTexStage})`;
    }

    private generateAlphaBumpSelChannel(stage: TevStage) {
        const baseCoord = this.generateIndTexCoordBase(stage);
        switch (stage.indTexAlphaSel) {
        case GX.IndTexAlphaSel.S: return `${baseCoord}.x`;
        case GX.IndTexAlphaSel.T: return `${baseCoord}.y`;
        case GX.IndTexAlphaSel.U: return `${baseCoord}.z`;
        default:
            throw "whoops";
        }
    }

    private generateAlphaBumpSel(stage: TevStage) {
        const baseCoord = this.generateAlphaBumpSelChannel(stage);
        switch (stage.indTexFormat) {
        case GX.IndTexFormat._8: return `TevMask(${baseCoord}, 0xF8)`;
        case GX.IndTexFormat._5: return `TevMask(${baseCoord}, 0xE0)`;
        case GX.IndTexFormat._4: return `TevMask(${baseCoord}, 0xF0)`;
        case GX.IndTexFormat._3: return `TevMask(${baseCoord}, 0xF8)`;
        default:
            throw "whoops";
        }
    }

    private generateRas(stage: TevStage) {
        switch (stage.channelId) {
        case GX.RasColorChannelID.COLOR0A0:     return `v_Color0`;
        case GX.RasColorChannelID.COLOR1A1:     return `v_Color1`;
        case GX.RasColorChannelID.ALPHA_BUMP:   return `vec4(${this.generateAlphaBumpSel(stage)})`;
        case GX.RasColorChannelID.ALPHA_BUMP_N: return `vec4(${this.generateAlphaBumpSel(stage)} * (255.0/248.0))`;
        case GX.RasColorChannelID.COLOR_ZERO:   return `vec4(0, 0, 0, 0)`;
        default:
            throw new Error(`whoops ${stage.channelId}`);
        }
    }

    private stageUsesSimpleCoords(stage: TevStage): boolean {
        // This is a bit of a hack. If there's no indirect stage, we use simple normalized texture coordinates;
        // this is for game renderers where injecting the texture size might be difficult.
        return stage.indTexMatrix === GX.IndTexMtxID.OFF && !stage.indTexAddPrev;
    }

    private generateTexAccess(stage: TevStage) {
        // Skyward Sword is amazing sometimes. I hope you're happy...
        // assert(stage.texMap !== GX.TexMapID.TEXMAP_NULL);
        if (stage.texMap === GX.TexMapID.TEXMAP_NULL)
            return 'vec4(1.0, 1.0, 1.0, 1.0)';

        // If we disable textures, then return sampled white.
        if (this.hacks !== null && this.hacks.disableTextures)
            return 'vec4(1.0, 1.0, 1.0, 1.0)';

        const texScale = this.stageUsesSimpleCoords(stage) ? `` : ` * TextureInvScale(${stage.texMap})`;
        return this.generateTextureSample(stage.texMap, `t_TexCoord${texScale}`);
    }

    private generateComponentSwizzle(swapTable: SwapTable | undefined, channel: GX.TevColorChan): string {
        const suffixes = ['r', 'g', 'b', 'a'];
        if (swapTable)
            channel = swapTable[channel];
        return suffixes[channel];
    }

    private generateColorSwizzle(swapTable: SwapTable | undefined, colorIn: GX.CC): string {
        const swapR = this.generateComponentSwizzle(swapTable, GX.TevColorChan.R);
        const swapG = this.generateComponentSwizzle(swapTable, GX.TevColorChan.G);
        const swapB = this.generateComponentSwizzle(swapTable, GX.TevColorChan.B);
        const swapA = this.generateComponentSwizzle(swapTable, GX.TevColorChan.A);

        switch (colorIn) {
        case GX.CC.TEXC:
        case GX.CC.RASC:
            return `${swapR}${swapG}${swapB}`;
        case GX.CC.TEXA:
        case GX.CC.RASA:
            return `${swapA}${swapA}${swapA}`;
        default:
            throw "whoops";
        }
    }

    private generateColorIn(stage: TevStage, colorIn: GX.CC) {
        switch (colorIn) {
        case GX.CC.CPREV: return `t_ColorPrev.rgb`;
        case GX.CC.APREV: return `t_ColorPrev.aaa`;
        case GX.CC.C0:    return `t_Color0.rgb`;
        case GX.CC.A0:    return `t_Color0.aaa`;
        case GX.CC.C1:    return `t_Color1.rgb`;
        case GX.CC.A1:    return `t_Color1.aaa`;
        case GX.CC.C2:    return `t_Color2.rgb`;
        case GX.CC.A2:    return `t_Color2.aaa`;
        case GX.CC.TEXC:  return `t_TexSample.${this.generateColorSwizzle(stage.texSwapTable, colorIn)}`;
        case GX.CC.TEXA:  return `t_TexSample.${this.generateColorSwizzle(stage.texSwapTable, colorIn)}`;
        case GX.CC.RASC:  return `saturate(${this.generateRas(stage)}.${this.generateColorSwizzle(stage.rasSwapTable, colorIn)})`;
        case GX.CC.RASA:  return `saturate(${this.generateRas(stage)}.${this.generateColorSwizzle(stage.rasSwapTable, colorIn)})`;
        case GX.CC.ONE:   return `vec3(1)`;
        case GX.CC.HALF:  return `vec3(1.0/2.0)`;
        case GX.CC.KONST: return `${this.generateKonstColorSel(stage.konstColorSel)}`;
        case GX.CC.ZERO:  return `vec3(0)`;
        }
    }

    private generateAlphaIn(stage: TevStage, alphaIn: GX.CA) {
        switch (alphaIn) {
        case GX.CA.APREV: return `t_ColorPrev.a`;
        case GX.CA.A0:    return `t_Color0.a`;
        case GX.CA.A1:    return `t_Color1.a`;
        case GX.CA.A2:    return `t_Color2.a`;
        case GX.CA.TEXA:  return `t_TexSample.${this.generateComponentSwizzle(stage.texSwapTable, GX.TevColorChan.A)}`;
        case GX.CA.RASA:  return `saturate(${this.generateRas(stage)}.${this.generateComponentSwizzle(stage.rasSwapTable, GX.TevColorChan.A)})`;
        case GX.CA.KONST: return `${this.generateKonstAlphaSel(stage.konstAlphaSel)}`;
        case GX.CA.ZERO:  return `0.0`;
        default:
            throw "whoops";
        }
    }

    private generateTevInputs(stage: TevStage) {
        return `
    t_TevA = TevOverflow(vec4(${this.generateColorIn(stage, stage.colorInA)}, ${this.generateAlphaIn(stage, stage.alphaInA)}));
    t_TevB = TevOverflow(vec4(${this.generateColorIn(stage, stage.colorInB)}, ${this.generateAlphaIn(stage, stage.alphaInB)}));
    t_TevC = TevOverflow(vec4(${this.generateColorIn(stage, stage.colorInC)}, ${this.generateAlphaIn(stage, stage.alphaInC)}));
    t_TevD = vec4(${this.generateColorIn(stage, stage.colorInD)}, ${this.generateAlphaIn(stage, stage.alphaInD)});
`.trim();
    }

    private generateTevRegister(regId: GX.Register) {
        switch (regId) {
        case GX.Register.PREV: return `t_ColorPrev`;
        case GX.Register.REG0: return `t_Color0`;
        case GX.Register.REG1: return `t_Color1`;
        case GX.Register.REG2: return `t_Color2`;
        }
    }

    private generateTevOpBiasScaleClamp(value: string, bias: GX.TevBias, scale: GX.TevScale) {
        let v = value;

        if (bias === GX.TevBias.ADDHALF)
            v = `TevBias(${v}, 0.5)`;
        else if (bias === GX.TevBias.SUBHALF)
            v = `TevBias(${v}, -0.5)`;

        if (scale === GX.TevScale.SCALE_2)
            v = `(${v}) * 2.0`;
        else if (scale === GX.TevScale.SCALE_4)
            v = `(${v}) * 4.0`;
        else if (scale === GX.TevScale.DIVIDE_2)
            v = `(${v}) * 0.5`;

        return v;
    }

    private generateTevOp(op: GX.TevOp, bias: GX.TevBias, scale: GX.TevScale, a: string, b: string, c: string, d: string, zero: string) {
        switch (op) {
        case GX.TevOp.ADD:
        case GX.TevOp.SUB:
            const neg = (op === GX.TevOp.SUB) ? '-' : '';
            const v = `${neg}mix(${a}, ${b}, ${c}) + ${d}`;
            return this.generateTevOpBiasScaleClamp(v, bias, scale);
        case GX.TevOp.COMP_R8_GT:     return `((t_TevA.r >  t_TevB.r) ? ${c} : ${zero}) + ${d}`;
        case GX.TevOp.COMP_R8_EQ:     return `((t_TevA.r == t_TevB.r) ? ${c} : ${zero}) + ${d}`;
        case GX.TevOp.COMP_GR16_GT:   return `((TevPack16(t_TevA.rg) >  TevPack16(t_TevB.rg)) ? ${c} : ${zero}) + ${d}`;
        case GX.TevOp.COMP_GR16_EQ:   return `((TevPack16(t_TevA.rg) == TevPack16(t_TevB.rg)) ? ${c} : ${zero}) + ${d}`;
        case GX.TevOp.COMP_BGR24_GT:  return `((TevPack24(t_TevA.rgb) >  TevPack24(t_TevB.rgb)) ? ${c} : ${zero}) + ${d}`;
        case GX.TevOp.COMP_BGR24_EQ:  return `((TevPack24(t_TevA.rgb) == TevPack24(t_TevB.rgb)) ? ${c} : ${zero}) + ${d}`;
        case GX.TevOp.COMP_RGB8_GT:   return `(TevPerCompGT(${a}, ${b}) * ${c}) + ${d}`;
        case GX.TevOp.COMP_RGB8_EQ:   return `(TevPerCompEQ(${a}, ${b}) * ${c}) + ${d}`;
        default:
            debugger;
            throw new Error("whoops");
        }
    }

    private generateTevOpValue(op: GX.TevOp, bias: GX.TevBias, scale: GX.TevScale, clamp: boolean, a: string, b: string, c: string, d: string, zero: string) {
        const expr = this.generateTevOp(op, bias, scale, a, b, c, d, zero);

        if (clamp)
            return `saturate(${expr})`;
        else
            return `clamp(${expr}, -4.0, 4.0)`;
    }

    private generateColorOp(stage: TevStage) {
        const a = `t_TevA.rgb`, b = `t_TevB.rgb`, c = `t_TevC.rgb`, d = `t_TevD.rgb`, zero = `vec3(0)`;
        const value = this.generateTevOpValue(stage.colorOp, stage.colorBias, stage.colorScale, stage.colorClamp, a, b, c, d, zero);
        return `${this.generateTevRegister(stage.colorRegId)}.rgb = ${value};`;
    }

    private generateAlphaOp(stage: TevStage) {
        const a = `t_TevA.a`, b = `t_TevB.a`, c = `t_TevC.a`, d = `t_TevD.a`, zero = '0.0';
        const value = this.generateTevOpValue(stage.alphaOp, stage.alphaBias, stage.alphaScale, stage.alphaClamp, a, b, c, d, zero);
        return `${this.generateTevRegister(stage.alphaRegId)}.a = ${value};`;
    }

    private generateTevTexCoordWrapN(texCoord: string, wrap: GX.IndTexWrap): string {
        switch (wrap) {
        case GX.IndTexWrap.OFF:  return texCoord;
        case GX.IndTexWrap._0:   return '0.0';
        case GX.IndTexWrap._256: return `mod(${texCoord}, 256.0)`;
        case GX.IndTexWrap._128: return `mod(${texCoord}, 128.0)`;
        case GX.IndTexWrap._64:  return `mod(${texCoord}, 64.0)`;
        case GX.IndTexWrap._32:  return `mod(${texCoord}, 32.0)`;
        case GX.IndTexWrap._16:  return `mod(${texCoord}, 16.0)`;
        }
    }

    private generateTevTexCoordWrap(stage: TevStage): string {
        if (stage.texCoordId === GX.TexCoordID.TEXCOORD_NULL || stage.texMap === GX.TexMapID.TEXMAP_NULL)
            return ``;

        const lastTexGenId = this.material.texGens.length - 1;
        let texGenId = stage.texCoordId;

        if (texGenId >= lastTexGenId)
            texGenId = lastTexGenId;
        if (texGenId < 0)
            return `vec2(0.0, 0.0)`;

        const texScale = this.stageUsesSimpleCoords(stage) ? `` : ` * TextureScale(${stage.texMap})`;
        const baseCoord = `ReadTexCoord${texGenId}()${texScale}`;
        if (stage.indTexWrapS === GX.IndTexWrap.OFF && stage.indTexWrapT === GX.IndTexWrap.OFF)
            return baseCoord;
        else
            return `vec2(${this.generateTevTexCoordWrapN(`${baseCoord}.x`, stage.indTexWrapS)}, ${this.generateTevTexCoordWrapN(`${baseCoord}.y`, stage.indTexWrapT)})`;
    }

    private generateTevTexCoordIndTexCoordBias(stage: TevStage): string {
        const bias = (stage.indTexFormat === GX.IndTexFormat._8) ? '-128.0' : `1.0`;

        switch (stage.indTexBiasSel) {
        case GX.IndTexBiasSel.NONE: return ``;
        case GX.IndTexBiasSel.S:    return ` + vec3(${bias}, 0.0, 0.0)`;
        case GX.IndTexBiasSel.ST:   return ` + vec3(${bias}, ${bias}, 0.0)`;
        case GX.IndTexBiasSel.SU:   return ` + vec3(${bias}, 0.0, ${bias})`;
        case GX.IndTexBiasSel.T:    return ` + vec3(0.0, ${bias}, 0.0)`;
        case GX.IndTexBiasSel.TU:   return ` + vec3(0.0, ${bias}, ${bias})`;
        case GX.IndTexBiasSel.U:    return ` + vec3(0.0, 0.0, ${bias})`;
        case GX.IndTexBiasSel.STU:  return ` + vec3(${bias})`;
        }
    }

    private generateTevTexCoordIndTexCoord(stage: TevStage): string {
        const baseCoord = this.generateIndTexCoordBase(stage);
        switch (stage.indTexFormat) {
        case GX.IndTexFormat._8: return baseCoord;
        default:
        case GX.IndTexFormat._5: throw new Error("whoops");
        }
    }

    private generateTevTexCoordIndirectMtx(stage: TevStage): string {
        const indTexCoord = `(${this.generateTevTexCoordIndTexCoord(stage)}${this.generateTevTexCoordIndTexCoordBias(stage)})`;
        const indTexMtxIdx = ((stage.indTexMatrix) & 0x03) - 1;

        switch (stage.indTexMatrix) {
        case GX.IndTexMtxID._0:
        case GX.IndTexMtxID._1:
        case GX.IndTexMtxID._2:
            return `UnpackMatrix(u_IndTexMtx[${indTexMtxIdx}]) * vec4(${indTexCoord}, 0.0)`;
        case GX.IndTexMtxID.S0:
        case GX.IndTexMtxID.S1:
        case GX.IndTexMtxID.S2:
            return `(u_IndTexMtx[${indTexMtxIdx}].mx.w * ReadTexCoord${stage.texCoordId}() * ${indTexCoord}.xx)`;
        case GX.IndTexMtxID.T0:
        case GX.IndTexMtxID.T1:
        case GX.IndTexMtxID.T2:
            return `(u_IndTexMtx[${indTexMtxIdx}].mx.w * ReadTexCoord${stage.texCoordId}() * ${indTexCoord}.yy)`;
        default:
            throw "whoops";
        }
    }

    private generateTevTexCoordIndirectTranslation(stage: TevStage): string {
        if (stage.indTexMatrix !== GX.IndTexMtxID.OFF && stage.indTexStage < this.material.indTexStages.length)
            return `${this.generateTevTexCoordIndirectMtx(stage)}`;
        else
            return ``;
    }

    private generateTevTexCoordIndirect(stage: TevStage): string {
        const baseCoord = this.generateTevTexCoordWrap(stage);
        const indCoord = this.generateTevTexCoordIndirectTranslation(stage);

        if (baseCoord !== `` && indCoord !== ``)
            return `${baseCoord} + ${indCoord}`;
        else if (baseCoord !== ``)
            return baseCoord;
        else
            return indCoord;
    }

    private generateTevTexCoord(stage: TevStage): string {
        const finalCoord = this.generateTevTexCoordIndirect(stage);
        if (finalCoord !== ``) {
            if (stage.indTexAddPrev) {
                return `t_TexCoord += ${finalCoord};`;
            } else {
                return `t_TexCoord = ${finalCoord};`;
            }
        } else {
            return ``;
        }
    }

    private generateTevStage(tevStageIndex: number): string {
        const stage = this.material.tevStages[tevStageIndex];

        return `
    // TEV Stage ${tevStageIndex}
    ${this.generateTevTexCoord(stage)}
    // Color Combine
    // colorIn: ${stage.colorInA} ${stage.colorInB} ${stage.colorInC} ${stage.colorInD}  colorOp: ${stage.colorOp} colorBias: ${stage.colorBias} colorScale: ${stage.colorScale} colorClamp: ${stage.colorClamp} colorRegId: ${stage.colorRegId}
    // alphaIn: ${stage.alphaInA} ${stage.alphaInB} ${stage.alphaInC} ${stage.alphaInD}  alphaOp: ${stage.alphaOp} alphaBias: ${stage.alphaBias} alphaScale: ${stage.alphaScale} alphaClamp: ${stage.alphaClamp} alphaRegId: ${stage.alphaRegId}
    // texCoordId: ${stage.texCoordId} texMap: ${stage.texMap} channelId: ${stage.channelId}
    t_TexSample = ${this.generateTexAccess(stage)};
    ${this.generateTevInputs(stage)}
    ${this.generateColorOp(stage)}
    ${this.generateAlphaOp(stage)}`;
    }

    private generateTevStages() {
        return this.material.tevStages.map((s, i) => this.generateTevStage(i)).join(`\n`);
    }

    private generateTevStagesLastMinuteFixup() {
        const tevStages = this.material.tevStages;
        // Despite having a destination register, the output of the last stage
        // is what gets output from the color combinations...
        const lastTevStage = tevStages[tevStages.length - 1];
        const colorReg = this.generateTevRegister(lastTevStage.colorRegId);
        const alphaReg = this.generateTevRegister(lastTevStage.alphaRegId);
        if (colorReg === alphaReg) {
            return `
    vec4 t_TevOutput = ${colorReg};`;
        } else {
            return `
    vec4 t_TevOutput = vec4(${colorReg}.rgb, ${alphaReg}.a);`;
        }
    }

    private generateAlphaTestCompare(compare: GX.CompareType, ref: string) {
        switch (compare) {
        case GX.CompareType.NEVER:   return `false`;
        case GX.CompareType.LESS:    return `t_PixelOut.a <  ${ref}`;
        case GX.CompareType.EQUAL:   return `t_PixelOut.a == ${ref}`;
        case GX.CompareType.LEQUAL:  return `t_PixelOut.a <= ${ref}`;
        case GX.CompareType.GREATER: return `t_PixelOut.a >  ${ref}`;
        case GX.CompareType.NEQUAL:  return `t_PixelOut.a != ${ref}`;
        case GX.CompareType.GEQUAL:  return `t_PixelOut.a >= ${ref}`;
        case GX.CompareType.ALWAYS:  return `true`;
        }
    }

    private generateAlphaTestOp(op: GX.AlphaOp) {
        switch (op) {
        case GX.AlphaOp.AND:  return `t_AlphaTestA && t_AlphaTestB`;
        case GX.AlphaOp.OR:   return `t_AlphaTestA || t_AlphaTestB`;
        case GX.AlphaOp.XOR:  return `t_AlphaTestA != t_AlphaTestB`;
        case GX.AlphaOp.XNOR: return `t_AlphaTestA == t_AlphaTestB`;
        }
    }

    private generateAlphaTest() {
        const alphaTest = this.material.alphaTest;

        // Don't even emit an alpha test if we don't need it, to prevent the driver from trying to
        // incorrectly set late Z.
        if (alphaTest.op === GX.AlphaOp.OR && (alphaTest.compareA === GX.CompareType.ALWAYS || alphaTest.compareB === GX.CompareType.ALWAYS))
            return '';

        const referenceA = materialHasDynamicAlphaTest(this.material) ? `u_DynamicAlphaParams.x` : this.generateFloat(alphaTest.referenceA);
        const referenceB = materialHasDynamicAlphaTest(this.material) ? `u_DynamicAlphaParams.y` : this.generateFloat(alphaTest.referenceB);

        return `
    bool t_AlphaTestA = ${this.generateAlphaTestCompare(alphaTest.compareA, referenceA)};
    bool t_AlphaTestB = ${this.generateAlphaTestCompare(alphaTest.compareB, referenceB)};
    if (!(${this.generateAlphaTestOp(alphaTest.op)}))
        discard;`;
    }

    private generateFogZCoord() {
        const isDepthReversed = IsDepthReversed;
        if (isDepthReversed)
            return `(1.0 - gl_FragCoord.z)`;
        else
            return `gl_FragCoord.z`;
    }

    private generateFogBase() {
        // We allow switching between orthographic & perspective at runtime for the benefit of camera controls.
        // const ropInfo = this.material.ropInfo;
        // const proj = !!(ropInfo.fogType >>> 3);
        // const isProjection = (proj === 0);
        const isProjection = `(u_FogBlock.Param.y != 0.0)`;

        const A = `u_FogBlock.Param.x`;
        const B = `u_FogBlock.Param.y`;
        const z = this.generateFogZCoord();

        return `(${isProjection}) ? (${A} / (${B} - ${z})) : (${A} * ${z})`;
    }

    private generateFogAdj(base: string) {
        if (this.material.ropInfo.fogAdjEnabled) {
            // TODO(jstpierre): Fog adj
            return ``;
        } else {
            return ``;
        }
    }

    private generateFogFunc(base: string) {
        const fogType = (this.material.ropInfo.fogType & 0x07);
        if (fogType === GX.FogType.PERSP_LIN) {
            return base;
        } else if (fogType === GX.FogType.PERSP_EXP) {
            return `1.0 - exp2(-8.0 * ${base});`;
        } else if (fogType === GX.FogType.PERSP_EXP2) {
            return `1.0 - exp2(-8.0 * ${base} * ${base});`;
        } else if (fogType === GX.FogType.ORTHO_REVEXP) {
            return `1.0 - exp2(-8.0 * (1.0 - ${base}));`;
        } else if (fogType === GX.FogType.ORTHO_REVEXP2) {
            return `1.0 - exp2(-8.0 * (1.0 - ${base}) * (1.0 - ${base}));`;
        } else {
            throw "whoops";
        }
    }

    private generateFog() {
        const ropInfo = this.material.ropInfo;
        if (ropInfo.fogType === GX.FogType.NONE)
            return "";

        const C = `u_FogBlock.Param.z`;

        return `
    float t_FogBase = ${this.generateFogBase()};
${this.generateFogAdj(`t_FogBase`)}
    float t_FogZ = saturate(t_FogBase - ${C});
    float t_Fog = ${this.generateFogFunc(`t_FogZ`)};
    t_PixelOut.rgb = mix(t_PixelOut.rgb, u_FogBlock.Color.rgb, t_Fog);
`;
    }

    private generateDstAlpha() {
        const ropInfo = this.material.ropInfo;
        if (ropInfo.dstAlpha === undefined)
            return "";

        return `
    t_PixelOut.a = ${this.generateFloat(ropInfo.dstAlpha)};
`;
    }

    private generateAttributeStorageType(fmt: GfxFormat): string {
        switch (fmt) {
        case GfxFormat.F32_R:    return 'float';
        case GfxFormat.F32_RG:   return 'vec2';
        case GfxFormat.F32_RGB:  return 'vec3';
        case GfxFormat.F32_RGBA: return 'vec4';
        default: throw "whoops";
        }
    }

    private usesColorChannel(c: ColorChannelControl): boolean {
        return c.matColorSource === GX.ColorSrc.VTX || c.ambColorSource === GX.ColorSrc.VTX;
    }

    private usesLightChannel(c: LightChannelControl | undefined): boolean {
        if (c === undefined)
            return false;
        return this.usesColorChannel(c.colorChannel) || this.usesColorChannel(c.alphaChannel);
    }

    private usesNormalColorChannel(c: ColorChannelControl): boolean {
        if (!c.lightingEnabled || c.litMask === 0)
            return false;
        if (c.diffuseFunction !== GX.DiffuseFunction.NONE)
            return true;
        if (c.attenuationFunction === GX.AttenuationFunction.SPEC)
            return true;
        return false;
    }

    private usesNormal(): boolean {
        return this.material.lightChannels.some((c) => {
            return this.usesNormalColorChannel(c.colorChannel) || this.usesNormalColorChannel(c.alphaChannel);
        });
    }

    private usesTexGenInput(s: GX.TexGenSrc): boolean {
        return this.material.texGens.some((g) => {
            return g.source === s;
        });
    }

    private usesBump(): boolean {
        return this.material.texGens.some((g) => {
            return g.type >= GX.TexGenType.BUMP0 && g.type <= GX.TexGenType.BUMP7;
        });
    }

    private usesAttrib(a: VertexAttributeGenDef): boolean {
        switch (a.attrInput) {
        case VertexAttributeInput.POS: return true;
        case VertexAttributeInput.TEX0123MTXIDX: return materialUseTexMtxIdx(this.material, 0) || materialUseTexMtxIdx(this.material, 1) || materialUseTexMtxIdx(this.material, 2) || materialUseTexMtxIdx(this.material, 3);
        case VertexAttributeInput.TEX4567MTXIDX: return materialUseTexMtxIdx(this.material, 4) || materialUseTexMtxIdx(this.material, 5) || materialUseTexMtxIdx(this.material, 6) || materialUseTexMtxIdx(this.material, 7);
        case VertexAttributeInput.NRM: return this.usesNormal() || this.usesTexGenInput(GX.TexGenSrc.NRM);
        case VertexAttributeInput.TANGENT: return this.usesTexGenInput(GX.TexGenSrc.TANGENT) || this.usesBump();
        case VertexAttributeInput.BINRM: return this.usesTexGenInput(GX.TexGenSrc.BINRM) || this.usesBump();
        case VertexAttributeInput.CLR0: return this.usesLightChannel(this.material.lightChannels[0]);
        case VertexAttributeInput.CLR1: return this.usesLightChannel(this.material.lightChannels[1]);
        case VertexAttributeInput.TEX01: return this.usesTexGenInput(GX.TexGenSrc.TEX0) || this.usesTexGenInput(GX.TexGenSrc.TEX1);
        case VertexAttributeInput.TEX23: return this.usesTexGenInput(GX.TexGenSrc.TEX2) || this.usesTexGenInput(GX.TexGenSrc.TEX3);
        case VertexAttributeInput.TEX45: return this.usesTexGenInput(GX.TexGenSrc.TEX4) || this.usesTexGenInput(GX.TexGenSrc.TEX5);
        case VertexAttributeInput.TEX67: return this.usesTexGenInput(GX.TexGenSrc.TEX6) || this.usesTexGenInput(GX.TexGenSrc.TEX7);
        default: return false;
        }
    }

    private generateVertAttributeDefs() {
        return vtxAttributeGenDefs.map((a, i) => {
            if (!this.usesAttrib(a))
                return ``;
            return `layout(location = ${i}) in ${this.generateAttributeStorageType(a.format)} a_${a.name};`;
        }).join('\n');
    }

    protected generateMul(attr: string, pos: boolean, nrm: boolean): string {
        const src = nrm ? attr : `vec4(${attr}.xyz, ${pos ? `1.0` : `0.0`})`;
        const gen = materialUsePnMtxIdx(this.material) ?
            this.generateMulPntMatrixDynamic(`a_Position.w`, src, nrm) :
            this.generateMulPntMatrixStatic(GX.TexGenMatrix.PNMTX0, src, nrm);
        return pos ? gen : `normalize(${gen}.xyz)`;
    }

    private generateShaders(): void {
        const bindingsDefinition = generateBindingsDefinition(this.material);

        const both = `
// ${this.material.name}
precision mediump float;
${bindingsDefinition}
${GfxShaderLibrary.saturate}
${GXShaderLibrary.TevOverflow}

varying vec3 v_Position;
${this.generateColorVaryings()}
${this.generateTexCoordVaryings()}
`;

        this.vert = `
${both}
${this.generateVertAttributeDefs()}

mat4x3 GetPosTexMatrix(float t_MtxIdxFloat) {
    uint t_MtxIdx = uint(t_MtxIdxFloat);
    if (t_MtxIdx == 20u)
        return mat4x3(1.0);
    else if (t_MtxIdx >= 10u)
        return UnpackMatrix(u_TexMtx[(t_MtxIdx - 10u)]);
    else
        return UnpackMatrix(u_PosMtx[t_MtxIdx]);
}

${GfxShaderLibrary.MulNormalMatrix}

float ApplyAttenuation(vec3 t_Coeff, float t_Value) {
    return dot(t_Coeff, vec3(1.0, t_Value, t_Value*t_Value));
}

${this.generateExtraVertexGlobal()}

void main() {
    ${this.generatePosition()}
    v_Position = t_Position;
    vec3 t_Normal = ${this.usesNormal() ? this.generateMul(`a_Normal`, false, true) : `vec3(0.0)`};

    vec4 t_LightAccum;
    vec3 t_LightDelta, t_LightDeltaDir;
    float t_LightDeltaDist2, t_LightDeltaDist, t_Attenuation;
    vec4 t_ColorChanTemp;
${this.generateLightChannels()}
${this.generateTexGens()}
    gl_Position = UnpackMatrix(u_Projection) * vec4(t_Position, 1.0);
}
`;

        this.frag = `
${both}
${this.generateTexCoordGetters()}

float TextureLODBias(int index) {
    vec4 elem = u_TextureBiases[index / 4]; // 01
    int sub = index % 4; // 0123
    return u_SceneTextureLODBias + elem[sub];
}
vec2 TextureScale(int index) {
    vec4 elem = u_TextureSizes[index / 2];
    int sub = 2 * (index % 2);
    return vec2(elem[sub + 0], elem[sub + 1]);
}
vec2 TextureInvScale(int index) { return 1.0 / TextureScale(index); }

vec3 TevBias(vec3 a, float b) { return a + vec3(b); }
float TevBias(float a, float b) { return a + b; }
float TevPack16(vec2 a) { return dot(a, vec2(1.0, 256.0)); }
float TevPack24(vec3 a) { return dot(a, vec3(1.0, 256.0, 256.0 * 256.0)); }
float TevPerCompGT(float a, float b) { return float(a >  b); }
float TevPerCompEQ(float a, float b) { return float(a == b); }
vec3 TevPerCompGT(vec3 a, vec3 b) { return vec3(greaterThan(a, b)); }
vec3 TevPerCompEQ(vec3 a, vec3 b) { return vec3(equal(a, b)); }
float TevMask(float n, int mask) { return float(int((n * 255.0)) & mask) / 255.0; }

${this.generateExtraPixelGlobal()}

vec4 MainColor() {
    vec4 s_kColor0   = u_KonstColor[0];
    vec4 s_kColor1   = u_KonstColor[1];
    vec4 s_kColor2   = u_KonstColor[2];
    vec4 s_kColor3   = u_KonstColor[3];

    vec4 t_ColorPrev = u_Color[0];
    vec4 t_Color0    = u_Color[1];
    vec4 t_Color1    = u_Color[2];
    vec4 t_Color2    = u_Color[3];

${this.generateIndTexStages()}

    vec2 t_TexCoord = vec2(0.0);
    vec4 t_TexSample = vec4(0.0);
    vec4 t_TevA, t_TevB, t_TevC, t_TevD;
${this.generateTevStages()}

${this.generateTevStagesLastMinuteFixup()}
    vec4 t_PixelOut = TevOverflow(t_TevOutput);
${this.generateAlphaTest()}
${this.generateFog()}
${this.generateDstAlpha()}

    return t_PixelOut;
}

layout(location = 0) out vec4 o_OutColor0;

void main() {
    o_OutColor0 = MainColor();
${this.generateExtraPixelMain()}
}
`;
    }

    public generateExtraVertexGlobal() { return ""; }
    public generateExtraVertexMain() { return ""; }
    public generateExtraPixelGlobal() { return ""; }
    public generateExtraPixelMain() { return ""; }
    public generateExtraPixelMainColor() { return ""; }
}
// #endregion

<<<<<<< HEAD
// #region Material parsing from GX registers
export function parseTexGens(r: DisplayListRegisters, numTexGens: number): TexGen[] {
    const texGens: TexGen[] = [];

    for (let i = 0; i < numTexGens; i++) {
        const v = r.xfg(GX.XFRegister.XF_TEX0_ID + i);

        enum TexProjection {
            ST = 0x00,
            STQ = 0x01,
        }
        enum TexForm {
            AB11 = 0x00,
            ABC1 = 0x01,
        }
        enum TexGenType {
            REGULAR = 0x00,
            EMBOSS_MAP = 0x01,
            COLOR_STRGBC0 = 0x02,
            COLOR_STRGBC1 = 0x02,
        }
        enum TexSourceRow {
            GEOM = 0x00,
            NRM = 0x01,
            CLR = 0x02,
            BNT = 0x03,
            BNB = 0x04,
            TEX0 = 0x05,
            TEX1 = 0x06,
            TEX2 = 0x07,
            TEX3 = 0x08,
            TEX4 = 0x09,
            TEX5 = 0x0A,
            TEX6 = 0x0B,
            TEX7 = 0x0C,
        }

        const proj: TexProjection = (v >>>  1) & 0x01;
        const form: TexForm =       (v >>>  2) & 0x01;
        const tgType: TexGenType =  (v >>>  4) & 0x02;
        const src: TexSourceRow =   (v >>>  7) & 0x0F;
        const embossSrc =           (v >>> 12) & 0x07;
        const embossLgt =           (v >>> 15) & 0x07;

        let texGenType: GX.TexGenType;
        let texGenSrc: GX.TexGenSrc;

        if (tgType === TexGenType.REGULAR) {
            const srcLookup = [
                GX.TexGenSrc.POS,
                GX.TexGenSrc.NRM,
                GX.TexGenSrc.COLOR0,
                GX.TexGenSrc.BINRM,
                GX.TexGenSrc.TANGENT,
                GX.TexGenSrc.TEX0,
                GX.TexGenSrc.TEX1,
                GX.TexGenSrc.TEX2,
                GX.TexGenSrc.TEX3,
                GX.TexGenSrc.TEX4,
                GX.TexGenSrc.TEX5,
                GX.TexGenSrc.TEX6,
                GX.TexGenSrc.TEX7,
            ];

            texGenType = proj === TexProjection.ST ? GX.TexGenType.MTX2x4 : GX.TexGenType.MTX3x4;
            texGenSrc = srcLookup[src];
        } else if (tgType === TexGenType.EMBOSS_MAP) {
            texGenType = GX.TexGenType.BUMP0 + embossLgt;
            texGenSrc = GX.TexGenSrc.TEXCOORD0 + embossSrc;
        } else if (tgType === TexGenType.COLOR_STRGBC0) {
            texGenType = GX.TexGenType.SRTG;
            texGenSrc = GX.TexGenSrc.COLOR0;
        } else if (tgType === TexGenType.COLOR_STRGBC1) {
            texGenType = GX.TexGenType.SRTG;
            texGenSrc = GX.TexGenSrc.COLOR1;
        } else {
            throw "whoops";
        }

        const matrix: GX.TexGenMatrix = GX.TexGenMatrix.IDENTITY;

        const dv = r.xfg(GX.XFRegister.XF_DUALTEX0_ID + i);
        const postMatrix: GX.PostTexGenMatrix = ((dv >>> 0) & 0xFF) + GX.PostTexGenMatrix.PTTEXMTX0;
        const normalize: boolean = !!((dv >>> 8) & 0x01);

        texGens.push({ type: texGenType, source: texGenSrc, matrix, normalize, postMatrix });
    }

    return texGens;
}

function findTevOp(bias: GX.TevBias, scale: GX.TevScale, sub: boolean): GX.TevOp {
    if (bias === GX.TevBias.$HWB_COMPARE) {
        switch (scale) {
        case GX.TevScale.$HWB_R8: return sub ? GX.TevOp.COMP_R8_EQ : GX.TevOp.COMP_R8_GT;
        case GX.TevScale.$HWB_GR16: return sub ? GX.TevOp.COMP_GR16_EQ : GX.TevOp.COMP_GR16_GT;
        case GX.TevScale.$HWB_BGR24: return sub ? GX.TevOp.COMP_BGR24_EQ : GX.TevOp.COMP_BGR24_GT;
        case GX.TevScale.$HWB_RGB8: return sub ? GX.TevOp.COMP_RGB8_EQ : GX.TevOp.COMP_RGB8_GT;
        default:
            throw "whoops 2";
        }
    } else {
        return sub ? GX.TevOp.SUB : GX.TevOp.ADD;
    }
}

export function parseTevStages(r: DisplayListRegisters, numTevs: number): TevStage[] {
    const tevStages: TevStage[] = [];

    interface TevOrder {
        texMapId: GX.TexMapID;
        texCoordId: GX.TexCoordID;
        channelId: GX.RasColorChannelID;
    }

    const tevOrders: TevOrder[] = [];

    // First up, parse RAS1_TREF into tev orders.
    for (let i = 0; i < 8; i++) {
        const v = r.bp[GX.BPRegister.RAS1_TREF_0_ID + i];
        const ti0: GX.TexMapID =          (v >>>  0) & 0x07;
        const tc0: GX.TexCoordID =        (v >>>  3) & 0x07;
        const te0: boolean =           !!((v >>>  6) & 0x01);
        const cc0: GX.RasColorChannelID = (v >>>  7) & 0x07;
        // 7-10 = pad
        const ti1: GX.TexMapID =          (v >>> 12) & 0x07;
        const tc1: GX.TexCoordID =        (v >>> 15) & 0x07;
        const te1: boolean =           !!((v >>> 18) & 0x01);
        const cc1: GX.RasColorChannelID = (v >>> 19) & 0x07;

        if (i*2+0 >= numTevs)
            break;

        const order0 = {
            texMapId: te0 ? ti0 : GX.TexMapID.TEXMAP_NULL,
            texCoordId: tc0,
            channelId: cc0,
        };
        tevOrders.push(order0);

        if (i*2+1 >= numTevs)
            break;

        const order1 = {
            texMapId: te1 ? ti1 : GX.TexMapID.TEXMAP_NULL,
            texCoordId: tc1,
            channelId: cc1,
        };
        tevOrders.push(order1);
    }

    assert(tevOrders.length === numTevs);

    // Now parse out individual stages.
    for (let i = 0; i < tevOrders.length; i++) {
        const color = r.bp[GX.BPRegister.TEV_COLOR_ENV_0_ID + (i * 2)];

        const colorInD: GX.CC = (color >>>  0) & 0x0F;
        const colorInC: GX.CC = (color >>>  4) & 0x0F;
        const colorInB: GX.CC = (color >>>  8) & 0x0F;
        const colorInA: GX.CC = (color >>> 12) & 0x0F;
        const colorBias: GX.TevBias =          (color >>> 16) & 0x03;
        const colorSub: boolean =           !!((color >>> 18) & 0x01);
        const colorClamp: boolean =         !!((color >>> 19) & 0x01);
        const colorScale: GX.TevScale =        (color >>> 20) & 0x03;
        const colorRegId: GX.Register =        (color >>> 22) & 0x03;

        const colorOp: GX.TevOp = findTevOp(colorBias, colorScale, colorSub);

        // Find the op.
        const alpha = r.bp[GX.BPRegister.TEV_ALPHA_ENV_0_ID + (i * 2)];

        const rswap: number =                  (alpha >>>  0) & 0x03;
        const tswap: number =                  (alpha >>>  2) & 0x03;
        const alphaInD: GX.CA = (alpha >>>  4) & 0x07;
        const alphaInC: GX.CA = (alpha >>>  7) & 0x07;
        const alphaInB: GX.CA = (alpha >>> 10) & 0x07;
        const alphaInA: GX.CA = (alpha >>> 13) & 0x07;
        const alphaBias: GX.TevBias =          (alpha >>> 16) & 0x03;
        const alphaSub: boolean =           !!((alpha >>> 18) & 0x01);
        const alphaClamp: boolean =         !!((alpha >>> 19) & 0x01);
        const alphaScale: GX.TevScale =        (alpha >>> 20) & 0x03;
        const alphaRegId: GX.Register =        (alpha >>> 22) & 0x03;

        const alphaOp: GX.TevOp = findTevOp(alphaBias, alphaScale, alphaSub);

        const ksel = r.bp[GX.BPRegister.TEV_KSEL_0_ID + (i >>> 1)];
        const konstColorSel: GX.KonstColorSel = ((i & 1) ? (ksel >>> 14) : (ksel >>> 4)) & 0x1F;
        const konstAlphaSel: GX.KonstAlphaSel = ((i & 1) ? (ksel >>> 19) : (ksel >>> 9)) & 0x1F;

        const indCmd = r.bp[GX.BPRegister.IND_CMD0_ID + i];
        const indTexStage: GX.IndTexStageID =     (indCmd >>>  0) & 0x03;
        const indTexFormat: GX.IndTexFormat =     (indCmd >>>  2) & 0x03;
        const indTexBiasSel: GX.IndTexBiasSel =   (indCmd >>>  4) & 0x07;
        const indTexAlphaSel: GX.IndTexAlphaSel = (indCmd >>>  7) & 0x03;
        const indTexMatrix: GX.IndTexMtxID =      (indCmd >>>  9) & 0x0F;
        const indTexWrapS: GX.IndTexWrap =        (indCmd >>> 13) & 0x07;
        const indTexWrapT: GX.IndTexWrap =        (indCmd >>> 16) & 0x07;
        const indTexUseOrigLOD: boolean =      !!((indCmd >>> 19) & 0x01);
        const indTexAddPrev: boolean =         !!((indCmd >>> 20) & 0x01);

        const rasSwapTableRG = r.bp[GX.BPRegister.TEV_KSEL_0_ID + (rswap * 2)];
        const rasSwapTableBA = r.bp[GX.BPRegister.TEV_KSEL_0_ID + (rswap * 2) + 1];

        const rasSwapTable: SwapTable = [
            (rasSwapTableRG >>> 0) & 0x03,
            (rasSwapTableRG >>> 2) & 0x03,
            (rasSwapTableBA >>> 0) & 0x03,
            (rasSwapTableBA >>> 2) & 0x03,
        ];

        const texSwapTableRG = r.bp[GX.BPRegister.TEV_KSEL_0_ID + (tswap * 2)];
        const texSwapTableBA = r.bp[GX.BPRegister.TEV_KSEL_0_ID + (tswap * 2) + 1];

        const texSwapTable: SwapTable = [
            (texSwapTableRG >>> 0) & 0x03,
            (texSwapTableRG >>> 2) & 0x03,
            (texSwapTableBA >>> 0) & 0x03,
            (texSwapTableBA >>> 2) & 0x03,
        ];

        const tevStage: TevStage = {
            colorInA, colorInB, colorInC, colorInD, colorOp, colorBias, colorClamp, colorScale, colorRegId,
            alphaInA, alphaInB, alphaInC, alphaInD, alphaOp, alphaBias, alphaClamp, alphaScale, alphaRegId,

            texCoordId: tevOrders[i].texCoordId,
            texMap: tevOrders[i].texMapId,
            channelId: tevOrders[i].channelId,

            konstColorSel, konstAlphaSel,
            rasSwapTable, texSwapTable,

            indTexStage, indTexFormat, indTexBiasSel, indTexAlphaSel, indTexMatrix, indTexWrapS, indTexWrapT, indTexAddPrev, indTexUseOrigLOD,
        };

        tevStages.push(tevStage);
    }

    return tevStages;
}

export function parseIndirectStages(r: DisplayListRegisters, numInds: number): IndTexStage[] {
    const indTexStages: IndTexStage[] = [];
    const iref = r.bp[GX.BPRegister.RAS1_IREF_ID];
    for (let i = 0; i < numInds; i++) {
        const ss = r.bp[GX.BPRegister.RAS1_SS0_ID + (i >>> 2)];
        const scaleS: GX.IndTexScale = (ss >>> ((0x08 * (i & 1)) + 0x00) & 0x0F);
        const scaleT: GX.IndTexScale = (ss >>> ((0x08 * (i & 1)) + 0x04) & 0x0F);
        const texture: GX.TexMapID = (iref >>> (0x06*i)) & 0x07;
        const texCoordId: GX.TexCoordID = (iref >>> (0x06*i)) & 0x07;
        indTexStages.push({ scaleS, scaleT, texCoordId, texture });
    }
    return indTexStages;
}

export function parseRopInfo(r: DisplayListRegisters): RopInfo {
    // Fog state.
    // TODO(jstpierre): Support Fog
    const fogType = GX.FogType.NONE;
    const fogAdjEnabled = false;

    // Blend mode.
    const cm0 = r.bp[GX.BPRegister.PE_CMODE0_ID];
    const bmboe = (cm0 >>> 0) & 0x01;
    const bmloe = (cm0 >>> 1) & 0x01;
    // bit 2 = dither
    const colorUpdate = !!((cm0 >>> 3) & 0x01);
    const alphaUpdate = !!((cm0 >>> 4) & 0x01);
    const bmbop = (cm0 >>> 11) & 0x01;

    const blendMode: GX.BlendMode =
        bmboe ? (bmbop ? GX.BlendMode.SUBTRACT : GX.BlendMode.BLEND) :
        bmloe ? GX.BlendMode.LOGIC : GX.BlendMode.NONE;;
    const blendDstFactor: GX.BlendFactor = (cm0 >>> 5) & 0x07;
    const blendSrcFactor: GX.BlendFactor = (cm0 >>> 8) & 0x07;
    const blendLogicOp: GX.LogicOp = (cm0 >>> 12) & 0x0F;

    // Depth state.
    const zm = r.bp[GX.BPRegister.PE_ZMODE_ID];
    const depthTest = !!((zm >>> 0) & 0x01);
    const depthFunc = (zm >>> 1) & 0x07;
    const depthWrite = !!((zm >>> 4) & 0x01);

    const ropInfo: RopInfo = {
        fogType, fogAdjEnabled,
        blendMode, blendDstFactor, blendSrcFactor, blendLogicOp,
        depthFunc, depthTest, depthWrite,
        colorUpdate, alphaUpdate,
    };

    return ropInfo;
}

export function parseAlphaTest(r: DisplayListRegisters): AlphaTest {
    const ap = r.bp[GX.BPRegister.TEV_ALPHAFUNC_ID];
    const alphaTest: AlphaTest = {
        referenceA: ((ap >>>  0) & 0xFF) / 0xFF,
        referenceB: ((ap >>>  8) & 0xFF) / 0xFF,
        compareA:    (ap >>> 16) & 0x07,
        compareB:    (ap >>> 19) & 0x07,
        op:          (ap >>> 22) & 0x07,
    };
    return alphaTest;
}

export function parseColorChannelControlRegister(chanCtrl: number): ColorChannelControl {
    const matColorSource: GX.ColorSrc =           (chanCtrl >>>  0) & 0x01;
    const lightingEnabled: boolean =           !!((chanCtrl >>>  1) & 0x01);
    const litMaskL: number =                      (chanCtrl >>>  2) & 0x0F;
    const ambColorSource: GX.ColorSrc =           (chanCtrl >>>  6) & 0x01;
    const diffuseFunction: GX.DiffuseFunction =   (chanCtrl >>>  7) & 0x03;
    const attnEn: boolean =                    !!((chanCtrl >>>  9) & 0x01);
    const attnSelect: boolean =                !!((chanCtrl >>> 10) & 0x01);
    const litMaskH: number =                      (chanCtrl >>> 11) & 0x0F;

    const litMask: number =                       (litMaskH << 4) | litMaskL;
    const attenuationFunction = attnEn ? (attnSelect ? GX.AttenuationFunction.SPOT : GX.AttenuationFunction.SPEC) : GX.AttenuationFunction.NONE;
    return { lightingEnabled, matColorSource, ambColorSource, litMask, diffuseFunction, attenuationFunction };
}

export function parseLightChannels(r: DisplayListRegisters): LightChannelControl[] {
    const lightChannels: LightChannelControl[] = [];
    const numColors = r.xfg(GX.XFRegister.XF_NUMCOLORS_ID);
    for (let i = 0; i < numColors; i++) {
        const colorCntrl = r.xfg(GX.XFRegister.XF_COLOR0CNTRL_ID + i);
        const alphaCntrl = r.xfg(GX.XFRegister.XF_ALPHA0CNTRL_ID + i);
        const colorChannel = parseColorChannelControlRegister(colorCntrl);
        const alphaChannel = parseColorChannelControlRegister(alphaCntrl);
        lightChannels.push({ colorChannel, alphaChannel });
    }
    return lightChannels;
}

export function parseMaterial(r: DisplayListRegisters, name: string): GXMaterial {
    const hw2cm: GX.CullMode[] = [ GX.CullMode.NONE, GX.CullMode.BACK, GX.CullMode.FRONT, GX.CullMode.ALL ];

    const genMode = r.bp[GX.BPRegister.GEN_MODE_ID];
    const numTexGens = (genMode >>> 0) & 0x0F;
    const numTevs = ((genMode >>> 10) & 0x0F) + 1;
    const numInds = ((genMode >>> 16) & 0x07);
    const cullMode = hw2cm[((genMode >>> 14)) & 0x03];

    const texGens: TexGen[] = parseTexGens(r, numTexGens);
    const tevStages: TevStage[] = parseTevStages(r, numTevs);
    const indTexStages: IndTexStage[] = parseIndirectStages(r, numInds);
    const ropInfo: RopInfo = parseRopInfo(r);
    const alphaTest: AlphaTest = parseAlphaTest(r);
    const lightChannels: LightChannelControl[] = parseLightChannels(r);

    const gxMaterial: GXMaterial = {
        name,
        lightChannels, cullMode,
        tevStages, texGens,
        indTexStages, alphaTest, ropInfo,
    };

    return gxMaterial;
}
// #endregion

=======
>>>>>>> 63d53bfd
export function getRasColorChannelID(v: GX.ColorChannelID): GX.RasColorChannelID {
    switch (v) {
    case GX.ColorChannelID.COLOR0:
    case GX.ColorChannelID.ALPHA0:
    case GX.ColorChannelID.COLOR0A0:
        return GX.RasColorChannelID.COLOR0A0;
    case GX.ColorChannelID.COLOR1:
    case GX.ColorChannelID.ALPHA1:
    case GX.ColorChannelID.COLOR1A1:
        return GX.RasColorChannelID.COLOR1A1;
    case GX.ColorChannelID.ALPHA_BUMP:
        return GX.RasColorChannelID.ALPHA_BUMP;
    case GX.ColorChannelID.ALPHA_BUMP_N:
        return GX.RasColorChannelID.ALPHA_BUMP_N;
    case GX.ColorChannelID.COLOR_ZERO:
    case GX.ColorChannelID.COLOR_NULL:
        return GX.RasColorChannelID.COLOR_ZERO;
    default:
        throw "whoops";
    }
}

export function lightSetWorldPosition(light: Light, viewMatrix: ReadonlyMat4, v: ReadonlyVec3): void {
    transformVec3Mat4w1(light.Position, viewMatrix, v);
}

export function lightSetWorldDirection(light: Light, viewMatrix: ReadonlyMat4, v: ReadonlyVec3): void {
    transformVec3Mat4w0(light.Direction, viewMatrix, v);
    vec3.normalize(light.Direction, v);
}

export function lightSetFromWorldLight(dst: Light, viewMatrix: ReadonlyMat4, worldLight: Light): void {
    lightSetWorldPosition(dst, viewMatrix, worldLight.Position);
    lightSetWorldDirection(dst, viewMatrix, worldLight.Direction);
    vec3.copy(dst.DistAtten, worldLight.DistAtten);
    vec3.copy(dst.CosAtten, worldLight.CosAtten);
    colorCopy(dst.Color, worldLight.Color);
}

export function lightSetSpot(light: Light, cutoff: number, spotFunc: GX.SpotFunction): void {
    if (cutoff <= 0 || cutoff >= 90)
        spotFunc = GX.SpotFunction.OFF;

    const cr = Math.cos(cutoff * MathConstants.DEG_TO_RAD);
    if (spotFunc === GX.SpotFunction.FLAT) {
        vec3.set(light.CosAtten, -1000.0 * cr, 1000.0, 0.0);
    } else if (spotFunc === GX.SpotFunction.COS) {
        vec3.set(light.CosAtten, -cr / (1.0 - cr), 1.0 / (1.0 - cr), 0.0);
    } else if (spotFunc === GX.SpotFunction.COS2) {
        vec3.set(light.CosAtten, 0.0, -cr / (1.0 - cr), 1.0 / (1.0 - cr));
    } else if (spotFunc === GX.SpotFunction.SHARP) {
        const d = (1.0 - cr) * (1.0 - cr);
        vec3.set(light.CosAtten, cr * (cr - 2.0) / d, 2.0 / d, -1.0 / d);
    } else if (spotFunc === GX.SpotFunction.RING1) {
        const d = (1.0 - cr) * (1.0 - cr);
        vec3.set(light.CosAtten, -4.0 * cr / d, 4.0 * (1.0 + cr) / d, -4.0 / d);
    } else if (spotFunc === GX.SpotFunction.RING2) {
        const d = (1.0 - cr) * (1.0 - cr);
        vec3.set(light.CosAtten, 1.0 - 2.0 * cr * cr / d, 4.0 * cr / d, -2.0 / d);
    } else if (spotFunc === GX.SpotFunction.OFF) {
        vec3.set(light.CosAtten, 1.0, 0.0, 0.0);
    }
}

export function lightSetDistAttn(light: Light, refDist: number, refBrightness: number, distFunc: GX.DistAttnFunction): void {
    if (refDist < 0 || refBrightness <= 0 || refBrightness >= 1)
        distFunc = GX.DistAttnFunction.OFF;

    if (distFunc === GX.DistAttnFunction.GENTLE)
        vec3.set(light.DistAtten, 1.0, (1.0 - refBrightness) / (refBrightness * refDist), 0.0);
    else if (distFunc === GX.DistAttnFunction.MEDIUM)
        vec3.set(light.DistAtten, 1.0, 0.5 * (1.0 - refBrightness) / (refBrightness * refDist), 0.5 * (1.0 - refBrightness) / (refBrightness * refDist * refDist));
    else if (distFunc === GX.DistAttnFunction.STEEP)
        vec3.set(light.DistAtten, 1.0, 0.0, (1.0 - refBrightness) / (refBrightness * refDist * refDist));
    else if (distFunc === GX.DistAttnFunction.OFF)
        vec3.set(light.DistAtten, 1.0, 0.0, 0.0);
}

export function fogBlockSet(fog: FogBlock, type: GX.FogType, startZ: number, endZ: number, nearZ: number, farZ: number): void {
    const proj = !!(type >>> 3);

    assert(Number.isFinite(farZ));

    if (proj) {
        // Orthographic
        fog.A = (farZ - nearZ) / (endZ - startZ);
        fog.B = 0.0;
        fog.C = (startZ - nearZ) / (endZ - startZ);
    } else {
        fog.A = (farZ * nearZ) / ((farZ - nearZ) * (endZ - startZ));
        fog.B = (farZ) / (farZ - nearZ);
        fog.C = (startZ) / (endZ - startZ);
    }
}<|MERGE_RESOLUTION|>--- conflicted
+++ resolved
@@ -1531,369 +1531,6 @@
 }
 // #endregion
 
-<<<<<<< HEAD
-// #region Material parsing from GX registers
-export function parseTexGens(r: DisplayListRegisters, numTexGens: number): TexGen[] {
-    const texGens: TexGen[] = [];
-
-    for (let i = 0; i < numTexGens; i++) {
-        const v = r.xfg(GX.XFRegister.XF_TEX0_ID + i);
-
-        enum TexProjection {
-            ST = 0x00,
-            STQ = 0x01,
-        }
-        enum TexForm {
-            AB11 = 0x00,
-            ABC1 = 0x01,
-        }
-        enum TexGenType {
-            REGULAR = 0x00,
-            EMBOSS_MAP = 0x01,
-            COLOR_STRGBC0 = 0x02,
-            COLOR_STRGBC1 = 0x02,
-        }
-        enum TexSourceRow {
-            GEOM = 0x00,
-            NRM = 0x01,
-            CLR = 0x02,
-            BNT = 0x03,
-            BNB = 0x04,
-            TEX0 = 0x05,
-            TEX1 = 0x06,
-            TEX2 = 0x07,
-            TEX3 = 0x08,
-            TEX4 = 0x09,
-            TEX5 = 0x0A,
-            TEX6 = 0x0B,
-            TEX7 = 0x0C,
-        }
-
-        const proj: TexProjection = (v >>>  1) & 0x01;
-        const form: TexForm =       (v >>>  2) & 0x01;
-        const tgType: TexGenType =  (v >>>  4) & 0x02;
-        const src: TexSourceRow =   (v >>>  7) & 0x0F;
-        const embossSrc =           (v >>> 12) & 0x07;
-        const embossLgt =           (v >>> 15) & 0x07;
-
-        let texGenType: GX.TexGenType;
-        let texGenSrc: GX.TexGenSrc;
-
-        if (tgType === TexGenType.REGULAR) {
-            const srcLookup = [
-                GX.TexGenSrc.POS,
-                GX.TexGenSrc.NRM,
-                GX.TexGenSrc.COLOR0,
-                GX.TexGenSrc.BINRM,
-                GX.TexGenSrc.TANGENT,
-                GX.TexGenSrc.TEX0,
-                GX.TexGenSrc.TEX1,
-                GX.TexGenSrc.TEX2,
-                GX.TexGenSrc.TEX3,
-                GX.TexGenSrc.TEX4,
-                GX.TexGenSrc.TEX5,
-                GX.TexGenSrc.TEX6,
-                GX.TexGenSrc.TEX7,
-            ];
-
-            texGenType = proj === TexProjection.ST ? GX.TexGenType.MTX2x4 : GX.TexGenType.MTX3x4;
-            texGenSrc = srcLookup[src];
-        } else if (tgType === TexGenType.EMBOSS_MAP) {
-            texGenType = GX.TexGenType.BUMP0 + embossLgt;
-            texGenSrc = GX.TexGenSrc.TEXCOORD0 + embossSrc;
-        } else if (tgType === TexGenType.COLOR_STRGBC0) {
-            texGenType = GX.TexGenType.SRTG;
-            texGenSrc = GX.TexGenSrc.COLOR0;
-        } else if (tgType === TexGenType.COLOR_STRGBC1) {
-            texGenType = GX.TexGenType.SRTG;
-            texGenSrc = GX.TexGenSrc.COLOR1;
-        } else {
-            throw "whoops";
-        }
-
-        const matrix: GX.TexGenMatrix = GX.TexGenMatrix.IDENTITY;
-
-        const dv = r.xfg(GX.XFRegister.XF_DUALTEX0_ID + i);
-        const postMatrix: GX.PostTexGenMatrix = ((dv >>> 0) & 0xFF) + GX.PostTexGenMatrix.PTTEXMTX0;
-        const normalize: boolean = !!((dv >>> 8) & 0x01);
-
-        texGens.push({ type: texGenType, source: texGenSrc, matrix, normalize, postMatrix });
-    }
-
-    return texGens;
-}
-
-function findTevOp(bias: GX.TevBias, scale: GX.TevScale, sub: boolean): GX.TevOp {
-    if (bias === GX.TevBias.$HWB_COMPARE) {
-        switch (scale) {
-        case GX.TevScale.$HWB_R8: return sub ? GX.TevOp.COMP_R8_EQ : GX.TevOp.COMP_R8_GT;
-        case GX.TevScale.$HWB_GR16: return sub ? GX.TevOp.COMP_GR16_EQ : GX.TevOp.COMP_GR16_GT;
-        case GX.TevScale.$HWB_BGR24: return sub ? GX.TevOp.COMP_BGR24_EQ : GX.TevOp.COMP_BGR24_GT;
-        case GX.TevScale.$HWB_RGB8: return sub ? GX.TevOp.COMP_RGB8_EQ : GX.TevOp.COMP_RGB8_GT;
-        default:
-            throw "whoops 2";
-        }
-    } else {
-        return sub ? GX.TevOp.SUB : GX.TevOp.ADD;
-    }
-}
-
-export function parseTevStages(r: DisplayListRegisters, numTevs: number): TevStage[] {
-    const tevStages: TevStage[] = [];
-
-    interface TevOrder {
-        texMapId: GX.TexMapID;
-        texCoordId: GX.TexCoordID;
-        channelId: GX.RasColorChannelID;
-    }
-
-    const tevOrders: TevOrder[] = [];
-
-    // First up, parse RAS1_TREF into tev orders.
-    for (let i = 0; i < 8; i++) {
-        const v = r.bp[GX.BPRegister.RAS1_TREF_0_ID + i];
-        const ti0: GX.TexMapID =          (v >>>  0) & 0x07;
-        const tc0: GX.TexCoordID =        (v >>>  3) & 0x07;
-        const te0: boolean =           !!((v >>>  6) & 0x01);
-        const cc0: GX.RasColorChannelID = (v >>>  7) & 0x07;
-        // 7-10 = pad
-        const ti1: GX.TexMapID =          (v >>> 12) & 0x07;
-        const tc1: GX.TexCoordID =        (v >>> 15) & 0x07;
-        const te1: boolean =           !!((v >>> 18) & 0x01);
-        const cc1: GX.RasColorChannelID = (v >>> 19) & 0x07;
-
-        if (i*2+0 >= numTevs)
-            break;
-
-        const order0 = {
-            texMapId: te0 ? ti0 : GX.TexMapID.TEXMAP_NULL,
-            texCoordId: tc0,
-            channelId: cc0,
-        };
-        tevOrders.push(order0);
-
-        if (i*2+1 >= numTevs)
-            break;
-
-        const order1 = {
-            texMapId: te1 ? ti1 : GX.TexMapID.TEXMAP_NULL,
-            texCoordId: tc1,
-            channelId: cc1,
-        };
-        tevOrders.push(order1);
-    }
-
-    assert(tevOrders.length === numTevs);
-
-    // Now parse out individual stages.
-    for (let i = 0; i < tevOrders.length; i++) {
-        const color = r.bp[GX.BPRegister.TEV_COLOR_ENV_0_ID + (i * 2)];
-
-        const colorInD: GX.CC = (color >>>  0) & 0x0F;
-        const colorInC: GX.CC = (color >>>  4) & 0x0F;
-        const colorInB: GX.CC = (color >>>  8) & 0x0F;
-        const colorInA: GX.CC = (color >>> 12) & 0x0F;
-        const colorBias: GX.TevBias =          (color >>> 16) & 0x03;
-        const colorSub: boolean =           !!((color >>> 18) & 0x01);
-        const colorClamp: boolean =         !!((color >>> 19) & 0x01);
-        const colorScale: GX.TevScale =        (color >>> 20) & 0x03;
-        const colorRegId: GX.Register =        (color >>> 22) & 0x03;
-
-        const colorOp: GX.TevOp = findTevOp(colorBias, colorScale, colorSub);
-
-        // Find the op.
-        const alpha = r.bp[GX.BPRegister.TEV_ALPHA_ENV_0_ID + (i * 2)];
-
-        const rswap: number =                  (alpha >>>  0) & 0x03;
-        const tswap: number =                  (alpha >>>  2) & 0x03;
-        const alphaInD: GX.CA = (alpha >>>  4) & 0x07;
-        const alphaInC: GX.CA = (alpha >>>  7) & 0x07;
-        const alphaInB: GX.CA = (alpha >>> 10) & 0x07;
-        const alphaInA: GX.CA = (alpha >>> 13) & 0x07;
-        const alphaBias: GX.TevBias =          (alpha >>> 16) & 0x03;
-        const alphaSub: boolean =           !!((alpha >>> 18) & 0x01);
-        const alphaClamp: boolean =         !!((alpha >>> 19) & 0x01);
-        const alphaScale: GX.TevScale =        (alpha >>> 20) & 0x03;
-        const alphaRegId: GX.Register =        (alpha >>> 22) & 0x03;
-
-        const alphaOp: GX.TevOp = findTevOp(alphaBias, alphaScale, alphaSub);
-
-        const ksel = r.bp[GX.BPRegister.TEV_KSEL_0_ID + (i >>> 1)];
-        const konstColorSel: GX.KonstColorSel = ((i & 1) ? (ksel >>> 14) : (ksel >>> 4)) & 0x1F;
-        const konstAlphaSel: GX.KonstAlphaSel = ((i & 1) ? (ksel >>> 19) : (ksel >>> 9)) & 0x1F;
-
-        const indCmd = r.bp[GX.BPRegister.IND_CMD0_ID + i];
-        const indTexStage: GX.IndTexStageID =     (indCmd >>>  0) & 0x03;
-        const indTexFormat: GX.IndTexFormat =     (indCmd >>>  2) & 0x03;
-        const indTexBiasSel: GX.IndTexBiasSel =   (indCmd >>>  4) & 0x07;
-        const indTexAlphaSel: GX.IndTexAlphaSel = (indCmd >>>  7) & 0x03;
-        const indTexMatrix: GX.IndTexMtxID =      (indCmd >>>  9) & 0x0F;
-        const indTexWrapS: GX.IndTexWrap =        (indCmd >>> 13) & 0x07;
-        const indTexWrapT: GX.IndTexWrap =        (indCmd >>> 16) & 0x07;
-        const indTexUseOrigLOD: boolean =      !!((indCmd >>> 19) & 0x01);
-        const indTexAddPrev: boolean =         !!((indCmd >>> 20) & 0x01);
-
-        const rasSwapTableRG = r.bp[GX.BPRegister.TEV_KSEL_0_ID + (rswap * 2)];
-        const rasSwapTableBA = r.bp[GX.BPRegister.TEV_KSEL_0_ID + (rswap * 2) + 1];
-
-        const rasSwapTable: SwapTable = [
-            (rasSwapTableRG >>> 0) & 0x03,
-            (rasSwapTableRG >>> 2) & 0x03,
-            (rasSwapTableBA >>> 0) & 0x03,
-            (rasSwapTableBA >>> 2) & 0x03,
-        ];
-
-        const texSwapTableRG = r.bp[GX.BPRegister.TEV_KSEL_0_ID + (tswap * 2)];
-        const texSwapTableBA = r.bp[GX.BPRegister.TEV_KSEL_0_ID + (tswap * 2) + 1];
-
-        const texSwapTable: SwapTable = [
-            (texSwapTableRG >>> 0) & 0x03,
-            (texSwapTableRG >>> 2) & 0x03,
-            (texSwapTableBA >>> 0) & 0x03,
-            (texSwapTableBA >>> 2) & 0x03,
-        ];
-
-        const tevStage: TevStage = {
-            colorInA, colorInB, colorInC, colorInD, colorOp, colorBias, colorClamp, colorScale, colorRegId,
-            alphaInA, alphaInB, alphaInC, alphaInD, alphaOp, alphaBias, alphaClamp, alphaScale, alphaRegId,
-
-            texCoordId: tevOrders[i].texCoordId,
-            texMap: tevOrders[i].texMapId,
-            channelId: tevOrders[i].channelId,
-
-            konstColorSel, konstAlphaSel,
-            rasSwapTable, texSwapTable,
-
-            indTexStage, indTexFormat, indTexBiasSel, indTexAlphaSel, indTexMatrix, indTexWrapS, indTexWrapT, indTexAddPrev, indTexUseOrigLOD,
-        };
-
-        tevStages.push(tevStage);
-    }
-
-    return tevStages;
-}
-
-export function parseIndirectStages(r: DisplayListRegisters, numInds: number): IndTexStage[] {
-    const indTexStages: IndTexStage[] = [];
-    const iref = r.bp[GX.BPRegister.RAS1_IREF_ID];
-    for (let i = 0; i < numInds; i++) {
-        const ss = r.bp[GX.BPRegister.RAS1_SS0_ID + (i >>> 2)];
-        const scaleS: GX.IndTexScale = (ss >>> ((0x08 * (i & 1)) + 0x00) & 0x0F);
-        const scaleT: GX.IndTexScale = (ss >>> ((0x08 * (i & 1)) + 0x04) & 0x0F);
-        const texture: GX.TexMapID = (iref >>> (0x06*i)) & 0x07;
-        const texCoordId: GX.TexCoordID = (iref >>> (0x06*i)) & 0x07;
-        indTexStages.push({ scaleS, scaleT, texCoordId, texture });
-    }
-    return indTexStages;
-}
-
-export function parseRopInfo(r: DisplayListRegisters): RopInfo {
-    // Fog state.
-    // TODO(jstpierre): Support Fog
-    const fogType = GX.FogType.NONE;
-    const fogAdjEnabled = false;
-
-    // Blend mode.
-    const cm0 = r.bp[GX.BPRegister.PE_CMODE0_ID];
-    const bmboe = (cm0 >>> 0) & 0x01;
-    const bmloe = (cm0 >>> 1) & 0x01;
-    // bit 2 = dither
-    const colorUpdate = !!((cm0 >>> 3) & 0x01);
-    const alphaUpdate = !!((cm0 >>> 4) & 0x01);
-    const bmbop = (cm0 >>> 11) & 0x01;
-
-    const blendMode: GX.BlendMode =
-        bmboe ? (bmbop ? GX.BlendMode.SUBTRACT : GX.BlendMode.BLEND) :
-        bmloe ? GX.BlendMode.LOGIC : GX.BlendMode.NONE;;
-    const blendDstFactor: GX.BlendFactor = (cm0 >>> 5) & 0x07;
-    const blendSrcFactor: GX.BlendFactor = (cm0 >>> 8) & 0x07;
-    const blendLogicOp: GX.LogicOp = (cm0 >>> 12) & 0x0F;
-
-    // Depth state.
-    const zm = r.bp[GX.BPRegister.PE_ZMODE_ID];
-    const depthTest = !!((zm >>> 0) & 0x01);
-    const depthFunc = (zm >>> 1) & 0x07;
-    const depthWrite = !!((zm >>> 4) & 0x01);
-
-    const ropInfo: RopInfo = {
-        fogType, fogAdjEnabled,
-        blendMode, blendDstFactor, blendSrcFactor, blendLogicOp,
-        depthFunc, depthTest, depthWrite,
-        colorUpdate, alphaUpdate,
-    };
-
-    return ropInfo;
-}
-
-export function parseAlphaTest(r: DisplayListRegisters): AlphaTest {
-    const ap = r.bp[GX.BPRegister.TEV_ALPHAFUNC_ID];
-    const alphaTest: AlphaTest = {
-        referenceA: ((ap >>>  0) & 0xFF) / 0xFF,
-        referenceB: ((ap >>>  8) & 0xFF) / 0xFF,
-        compareA:    (ap >>> 16) & 0x07,
-        compareB:    (ap >>> 19) & 0x07,
-        op:          (ap >>> 22) & 0x07,
-    };
-    return alphaTest;
-}
-
-export function parseColorChannelControlRegister(chanCtrl: number): ColorChannelControl {
-    const matColorSource: GX.ColorSrc =           (chanCtrl >>>  0) & 0x01;
-    const lightingEnabled: boolean =           !!((chanCtrl >>>  1) & 0x01);
-    const litMaskL: number =                      (chanCtrl >>>  2) & 0x0F;
-    const ambColorSource: GX.ColorSrc =           (chanCtrl >>>  6) & 0x01;
-    const diffuseFunction: GX.DiffuseFunction =   (chanCtrl >>>  7) & 0x03;
-    const attnEn: boolean =                    !!((chanCtrl >>>  9) & 0x01);
-    const attnSelect: boolean =                !!((chanCtrl >>> 10) & 0x01);
-    const litMaskH: number =                      (chanCtrl >>> 11) & 0x0F;
-
-    const litMask: number =                       (litMaskH << 4) | litMaskL;
-    const attenuationFunction = attnEn ? (attnSelect ? GX.AttenuationFunction.SPOT : GX.AttenuationFunction.SPEC) : GX.AttenuationFunction.NONE;
-    return { lightingEnabled, matColorSource, ambColorSource, litMask, diffuseFunction, attenuationFunction };
-}
-
-export function parseLightChannels(r: DisplayListRegisters): LightChannelControl[] {
-    const lightChannels: LightChannelControl[] = [];
-    const numColors = r.xfg(GX.XFRegister.XF_NUMCOLORS_ID);
-    for (let i = 0; i < numColors; i++) {
-        const colorCntrl = r.xfg(GX.XFRegister.XF_COLOR0CNTRL_ID + i);
-        const alphaCntrl = r.xfg(GX.XFRegister.XF_ALPHA0CNTRL_ID + i);
-        const colorChannel = parseColorChannelControlRegister(colorCntrl);
-        const alphaChannel = parseColorChannelControlRegister(alphaCntrl);
-        lightChannels.push({ colorChannel, alphaChannel });
-    }
-    return lightChannels;
-}
-
-export function parseMaterial(r: DisplayListRegisters, name: string): GXMaterial {
-    const hw2cm: GX.CullMode[] = [ GX.CullMode.NONE, GX.CullMode.BACK, GX.CullMode.FRONT, GX.CullMode.ALL ];
-
-    const genMode = r.bp[GX.BPRegister.GEN_MODE_ID];
-    const numTexGens = (genMode >>> 0) & 0x0F;
-    const numTevs = ((genMode >>> 10) & 0x0F) + 1;
-    const numInds = ((genMode >>> 16) & 0x07);
-    const cullMode = hw2cm[((genMode >>> 14)) & 0x03];
-
-    const texGens: TexGen[] = parseTexGens(r, numTexGens);
-    const tevStages: TevStage[] = parseTevStages(r, numTevs);
-    const indTexStages: IndTexStage[] = parseIndirectStages(r, numInds);
-    const ropInfo: RopInfo = parseRopInfo(r);
-    const alphaTest: AlphaTest = parseAlphaTest(r);
-    const lightChannels: LightChannelControl[] = parseLightChannels(r);
-
-    const gxMaterial: GXMaterial = {
-        name,
-        lightChannels, cullMode,
-        tevStages, texGens,
-        indTexStages, alphaTest, ropInfo,
-    };
-
-    return gxMaterial;
-}
-// #endregion
-
-=======
->>>>>>> 63d53bfd
 export function getRasColorChannelID(v: GX.ColorChannelID): GX.RasColorChannelID {
     switch (v) {
     case GX.ColorChannelID.COLOR0:
